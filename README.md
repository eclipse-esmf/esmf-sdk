--- conflicted
+++ resolved
@@ -20,10 +20,7 @@
     - [Static Meta Model Generator](#static-meta-model-generator)
     - [Aspect Model Diagram Generator](#aspect-model-diagram-generator)
     - [Aspect Model Documentation Generator](#aspect-model-documentation-generator)
-<<<<<<< HEAD
-=======
 - [License](#license)
->>>>>>> 3dc34e42
 
 ## Introduction
 
@@ -211,9 +208,6 @@
 * Java class generation
 * Static meta model generation
 
-<<<<<<< HEAD
-New SDK functionality based on the Aspect Meta Model will always be also provided through the BAMM CLI.
-=======
 New SDK functionality based on the Aspect Meta Model will always be also provided through the BAMM CLI.
 
 ## License
@@ -223,5 +217,4 @@
 This program and the accompanying materials are made available under the terms of the 
 [Mozilla Public License, v. 2.0](LICENSE).
 
-The [Notice file](NOTICE.md) details contained third party materials.
->>>>>>> 3dc34e42
+The [Notice file](NOTICE.md) details contained third party materials.