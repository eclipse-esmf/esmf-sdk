--- conflicted
+++ resolved
@@ -56,11 +56,7 @@
 
 The top level elements of the SDK structure are all carried out as Maven multimodule projects.
 Building the SDK requires a Java 17-compatible [GraalVM JDK](https://www.graalvm.org/) with the 'js'
-<<<<<<< HEAD
-component installed. If you with to build the samm-cli (see below), you will also have to have the
-=======
-component installed. If you want to build the bamm-cli (see below), you will also have to have the
->>>>>>> d2bd78c5
+component installed. If you want to build the samm-cli (see below), you will also have to have the
 'native-image' GraalVM component installed.
 
 To build the SDK core components, run the following command:
