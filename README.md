<<<<<<< HEAD
# SDS SDK

## Table of Contents

- [Introduction](#introduction)
- [Getting help](#getting-help)
- [Build and contribute](#build-and-contribute)
- [SDK Structure](#sdk-structure)
- [Java Core Components](#java-core-components)
    - [sds-aspect-meta-model](#sds-aspect-meta-model)
    - [sds-aspect-static-meta-model](#sds-aspect-static-meta-model)
    - [sds-aspect-model-validator](#sds-aspect-model-validator)
- [Version Handling](#version-handling)
    - [BAMM Versioning](#bamm-versioning)
    - [BAMM Java Implementation Packaging](#bamm-java-implementation-packaging)
    - [API Versioning](#api-versioning)
- [BAMM CLI](#bamm-cli)
- [Artifact Generation facilities](#artifact-generation-facilities)
    - [POJO Generator](#pojo-generator)
    - [Static Meta Model Generator](#static-meta-model-generator)
    - [Aspect Model Diagram Generator](#aspect-model-diagram-generator)
    - [Aspect Model Documentation Generator](#aspect-model-documentation-generator)
- [License](#license)

## Introduction

The SDS SDK contains artifacts and resources for all parties that intent to use, extend or integrate with the BAMM
Aspect Meta Model, e.g. Solution Developers, Domain Experts or OEMs.

At its core are components, which help working with the BAMM Aspect Meta Model (BAMM). The SDK comprises components to
load and validate models such as the one depicted below and generate artifacts such as DTOs, static classes,
documentation and so on.
![BAMM Aspect Meta Model (BAMM) Elements](documentation/developer-guide/modules/getting-started-guide/images/solution-with-movement-aspect.svg)

To fully leverage BAMM, provided components include language-specific meta model implementations, code generators,
validators etc.

This document provides an overall overview of the SDK and the concepts applied throughout it. Detailed documentation and
concepts for each component can be found in the respective subfolders.

This repository contains a detailed developer documentation written in AsciiDoc. The source files (AsciiDoc) are
located [here](documentation/developer-guide) and are built using
[Antora](https://antora.org/) which generates the documentation as HTML files.
[//](TODO add link to published developer documentation here as soon as it is available online)
[//](TODO explain how to build the documentation locally)

## Getting help

Are you having trouble with SDS SDK? We want to
help! [//](TODO add link to rendered documentation here * Check the SDS SDK developer documentation)

* Check the BAMM
  specification [specification](https://openmanufacturingplatform.github.io/sds-bamm-aspect-meta-model/bamm-specification/snapshot/index.html)
* Having issues with the SDS SDK? Open a [GitHub issue]( https://github.com/OpenManufacturingPlatform/sds-sdk/issues).

## Build and contribute

The top level elements of the SDK structure are all carried out as Maven multi module projects. Building the SDK
components of one group (e.g. all core components) then is as easy as running `mvn package` or `mvn install`
in the root directory of the repository.

We are always looking forward to your contributions. For more details on how to contribute just take a look at the
[contribution guidelines](CONTRIBUTING.md). Please keep in mind to create an issue first before opening a pull request.

## SDK Structure

To ease navigation through the SDK and its components, the following structure is employed:

```
sds-sdk
 │
 ├─── core                                      # e.g. meta model implementations etc.
 │     ├─── sds-aspect-meta-model
 │     ├─── sds-aspect-static-meta-model
 │     ├─── ...
 ├─── tools                                     # accompanying tools, build system integrations etc. 
 │     ├─── bamm-cli
 │     ├─── ...
 └─── samples                                   # sample projects to get you started quickly

```

## Java Core Components

The Java core components are those to be consumed by developers that aim to build applications or tools dealing with BAMM.

### `sds-aspect-meta-model`

Contains the Java implementation of the BAMM.

An Aspect Meta Model can be used in (primarily) two ways:

* Dynamically instantiated - this is done by tooling and applications that don't have any a-priori knowledge except for
  the Aspect Model file/URN and also don't or can't use generated source code artifacts. Any form of Java source code
  generator will use the meta model this way.
* Statically generated - the preferred way for applications that are built against known Aspect Models. A static meta
  model provides full information about Java types, including types (`Entity`s, `Enumeration`s etc.) derived from the
  Aspect Model itself. Implementation parts specific to the static variant are located in their own
  component `sds-aspect-static-meta-model`.

### `sds-aspect-static-meta-model`

Contains the parts of the Java implementation of the BAMM that are specific to the static variant, e.g. common base
classes of static meta model elements. Consumers of a static meta model can use this component as their main entrance
dependency.

### `sds-aspect-model-validator`

Can be used to validate an Aspect Model against the BAMM definition. This component is mainly of interest for tool
developers or as a utility during a modeling phase.

The model validator is also available through the [BAMM CLI](#bamm-cli).

## Version Handling

BAMM does evolve over time. While measures are made to do this in a non-breaking
manner, some changes cannot be carried out without the need to define a new, breaking version. Due to this fact it is
important to understand the versioning concept that is applied to the BAMM, APIs and SDK components that are derived
from them.

### BAMM Versioning

For the BAMM, semantic versioning (`major.minor.micro`) is applied with the following rules:

* A breaking change increases the `major` part
* Backwards compatible new features increase the `minor` part
* Changes to existing features or bug fixes increase the `micro` part

A new BAMM version always comprises new releases of the SDK components that depend on the BAMM, however not the other
way round. New releases of SDK components may be crafted that are built on the existing BAMM version.

The SDK component versions are otherwise not tied to the BAMM version, i.e. they may differ in any part of the version.

### BAMM Java Implementation Packaging

Complex applications might have the need to be implemented against different versions of the BAMM, especially if Aspects
should be integrated where there is no control over the underlying meta model version. Thus, Java artifacts for
different BAMM versions exist.

Version information encoded into the package name and/or class name solve any issues concerning unique adressability of
a class in a concrete version, however any version update forces consumers to change the code base if they want to stay
on the latest version.

As this is not very convenient, the following concept is applied:

The base package for all meta model elements does not carry any version encoding, neither do any classes that represent
the latest version of the BAMM. This has the advantage that consumers who want to stay on the latest version and don't
need multiple versions of the meta model can simply upgrade and don't need to apply any changes to their code base (that
is, if the newer version did not introduce any breaking changes).

## Artifact Generation Facilities

One primary use case of a meta model is to use it as a basis for generated artifacts. Most prominent example is
generating domain model classes, however usage is of course by no means restricted to this.

The SDS SDK already comes with a set of useful generators. They all accept any Aspect Model given as a Turtle (`.ttl`)
file. All generators are also available through the [BAMM CLI](#bamm-cli).

### POJO Generator

The POJO generator takes any Aspect Model and generates all Java classes that are necessary to represent the Aspect.
This includes at least a class for the Aspect itself, in most cases however multiple files are generated, e.g. for
embedded `Entity`s or `Enumeration`s.

### Static Meta Model Generator

Especially when the Aspect Models that are worked with are known a priori (which should be the case for most solutions
built on the SDS SDK) using the dynamically instantiated meta model does not give developers the full potential of
what's possible. For those use cases a generator can be used to generate Java source code representing the meta model in
a static form, with meta classes that allow direct access to all important information of one or more Aspect Models,
notably properties and their types.

The static meta model uses the Java implementation from `sds-aspect-meta-model` adding further details that are specific
to the static case through the component `sds-aspect-static-meta-model`.

### Aspect Model Diagram Generator

The diagram generator takes any Aspect Model and provides a rendering of a diagram representing the Aspect Model with
all its elements.

Possible output formats are `png`, `svg`  and `dot`.

### Aspect Model Documentation Generator

The documentation generator takes any Aspect Model and provides an HTML document describing the Aspect Model.

The resulting document can be seen as a reference documentation as it includes any information that can be derived from
the Aspect Model such as the diagram and a list of all properties with information about their characteristics, data
type etc.

### Model migration

All migrators are in the module `sds-aspect-meta-model-version-migrator` to execute a model migration. If the internal
SDS migrations are not sufficient, it is possible to add custom migrator(s). For this the interface `MigratorFactory`
has to be implemented and added to the classpath. The AspectResolver collects this automatically and executes the custom
migrator depending on availability. Important: The implementation of the `MigratorFactory` have to be the package name
or a subpackage of  `io.openmanufacturing.sds.aspectmodel.versionupdate`

## BAMM CLI

The BAMM CLI provides all generation as well as validation functionality as a CLI for ad-hoc usage outside of an IDE,
automated build or any project at all. Provided functions are:

* Model validation
* Model documentation generation
* Model diagram generation (multiple output formats)
* Sample JSON payload generation
* Java class generation
* Static meta model generation

New SDK functionality based on the Aspect Meta Model will always be also provided through the BAMM CLI.

## License

SPDX-License-Identifier: MPL-2.0

This program and the accompanying materials are made available under the terms of the 
[Mozilla Public License, v. 2.0](LICENSE).

The [Notice file](NOTICE.md) details contained third party materials.
=======
# sds-sdk
This repository is dedicated to the Semantic Data Structuring Working Group.

Stay tuned: content coming soon!

>>>>>>> 929a9558
<|MERGE_RESOLUTION|>--- conflicted
+++ resolved
@@ -1,4 +1,3 @@
-<<<<<<< HEAD
 # SDS SDK
 
 ## Table of Contents
@@ -218,11 +217,4 @@
 This program and the accompanying materials are made available under the terms of the 
 [Mozilla Public License, v. 2.0](LICENSE).
 
-The [Notice file](NOTICE.md) details contained third party materials.
-=======
-# sds-sdk
-This repository is dedicated to the Semantic Data Structuring Working Group.
-
-Stay tuned: content coming soon!
-
->>>>>>> 929a9558
+The [Notice file](NOTICE.md) details contained third party materials.