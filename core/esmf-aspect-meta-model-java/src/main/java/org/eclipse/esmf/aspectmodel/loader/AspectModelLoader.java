--- conflicted
+++ resolved
@@ -289,25 +289,6 @@
       }
    }
 
-<<<<<<< HEAD
-   public static Set<AspectModelUrn> getAllUrnsInModel( final Model model ) {
-      return Streams.stream( model.listStatements().mapWith( statement -> {
-         final Stream<String> subjectUri = statement.getSubject().isURIResource()
-               ? Stream.of( statement.getSubject().getURI() )
-               : Stream.empty();
-         final Stream<String> propertyUri = Stream.of( statement.getPredicate().getURI() );
-         final Stream<String> objectUri = statement.getObject().isURIResource()
-               ? Stream.of( statement.getObject().asResource().getURI() )
-               : Stream.empty();
-
-         return Stream.of( subjectUri, propertyUri, objectUri )
-               .flatMap( Function.identity() )
-               .flatMap( urn -> AspectModelUrn.from( urn ).toJavaOptional().stream() );
-      } ) ).flatMap( Function.identity() ).collect( toSet() );
-   }
-
-=======
->>>>>>> 33d74367
    /**
     * Adapter that enables the resolver to handle URNs with the legacy "urn:bamm:" prefix.
     *
@@ -370,11 +351,7 @@
             .filter( uri -> uri.startsWith( "urn:samm:" ) )
             .forEach( urn -> context.resolvedUrns().add( urn ) );
 
-<<<<<<< HEAD
-      getAllUrnsInModel( modelFile.sourceModel() ).stream()
-=======
       RdfUtil.getAllUrnsInModel( modelFile.sourceModel() ).stream()
->>>>>>> 33d74367
             .map( AspectModelUrn::toString )
             .filter( urn -> !context.resolvedUrns().contains( urn ) )
             .filter( urn -> !urn.startsWith( XSD.NS ) )
