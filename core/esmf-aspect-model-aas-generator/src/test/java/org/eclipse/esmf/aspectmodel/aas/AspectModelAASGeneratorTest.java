/*
 * Copyright (c) 2023 Robert Bosch Manufacturing Solutions GmbH
 *
 * See the AUTHORS file(s) distributed with this work for additional
 * information regarding authorship.
 *
 * This Source Code Form is subject to the terms of the Mozilla Public
 * License, v. 2.0. If a copy of the MPL was not distributed with this
 * file, You can obtain one at https://mozilla.org/MPL/2.0/.
 *
 * SPDX-License-Identifier: MPL-2.0
 */
package org.eclipse.esmf.aspectmodel.aas;

import static org.assertj.core.api.Assertions.assertThat;
import static org.assertj.core.api.InstanceOfAssertFactories.type;
import static org.junit.jupiter.api.Assertions.assertEquals;
import static org.junit.jupiter.api.Assertions.assertFalse;
import static org.junit.jupiter.api.Assertions.assertTrue;
import static org.junit.jupiter.api.Assertions.fail;

import java.io.ByteArrayInputStream;
import java.io.ByteArrayOutputStream;
import java.io.IOException;
import java.util.List;
import java.util.Map;
import java.util.Set;

import javax.xml.XMLConstants;
import javax.xml.transform.stream.StreamSource;
import javax.xml.validation.Schema;
import javax.xml.validation.SchemaFactory;
import javax.xml.validation.Validator;

import org.eclipse.esmf.aspectmodel.resolver.services.VersionedModel;
import org.eclipse.esmf.metamodel.Aspect;
import org.eclipse.esmf.metamodel.loader.AspectModelLoader;
import org.eclipse.esmf.samm.KnownVersion;
import org.eclipse.esmf.test.TestAspect;
import org.eclipse.esmf.test.TestResources;

import com.fasterxml.jackson.databind.JsonNode;
import org.eclipse.digitaltwin.aas4j.v3.dataformat.DeserializationException;
import org.eclipse.digitaltwin.aas4j.v3.dataformat.xml.XmlDeserializer;
import org.eclipse.digitaltwin.aas4j.v3.model.AbstractLangString;
import org.eclipse.digitaltwin.aas4j.v3.model.ConceptDescription;
import org.eclipse.digitaltwin.aas4j.v3.model.DataSpecificationContent;
import org.eclipse.digitaltwin.aas4j.v3.model.DataSpecificationIec61360;
import org.eclipse.digitaltwin.aas4j.v3.model.DataTypeDefXSD;
import org.eclipse.digitaltwin.aas4j.v3.model.EmbeddedDataSpecification;
import org.eclipse.digitaltwin.aas4j.v3.model.Environment;
import org.eclipse.digitaltwin.aas4j.v3.model.MultiLanguageProperty;
import org.eclipse.digitaltwin.aas4j.v3.model.Property;
import org.eclipse.digitaltwin.aas4j.v3.model.SubmodelElement;
import org.eclipse.digitaltwin.aas4j.v3.model.SubmodelElementCollection;
import org.eclipse.digitaltwin.aas4j.v3.model.SubmodelElementList;
import org.junit.jupiter.api.Test;
import org.junit.jupiter.params.ParameterizedTest;
import org.junit.jupiter.params.provider.EnumSource;
import org.xml.sax.SAXException;

class AspectModelAASGeneratorTest {

   // The AAS XML Schema is also present in the AAS4j library for testing purposes. So we can read
   // the file from the classpath
   public static final String XML_XSD_AAS_SCHEMA_LOCATION = "/AAS.xsd";

   AspectModelAASGenerator generator = new AspectModelAASGenerator();

   @Test
   void generateAasxWithAspectDataForMultilanguageText() throws IOException, DeserializationException {
      final Environment env = getAssetAdministrationShellFromAspectWithData( TestAspect.ASPECT_WITH_MULTI_LANGUAGE_TEXT );
      assertThat( env.getSubmodels() )
            .singleElement()
            .satisfies( subModel -> {
               assertThat( subModel.getSubmodelElements() )
                     .singleElement()
                     .satisfies( property -> {
                        assertThat( property ).asInstanceOf( type( MultiLanguageProperty.class ) )
                              .extracting( MultiLanguageProperty::getValue )
                              .asList()
                              .hasSize( 2 )
                              .allSatisfy( langString -> {
                                 assertThat( List.of( "en", "de" ) ).contains( ((AbstractLangString) langString).getLanguage() );
                              } );
                     } );
            } );
   }

   @Test
   void generateAasxWithAspectDataForEitherWithEntity() throws IOException, DeserializationException {
      final Environment env = getAssetAdministrationShellFromAspectWithData( TestAspect.ASPECT_WITH_EITHER_WITH_COMPLEX_TYPES );
      assertThat( env.getSubmodels() )
            .singleElement()
            .satisfies( subModel -> {
               assertThat( subModel.getSubmodelElements() )
                     .anySatisfy( sme -> {
                        assertThat( sme ).asInstanceOf( type( SubmodelElementList.class ) )
                              .extracting( SubmodelElementList::getValue )
                              .asList()
                              .anySatisfy( entity -> {
                                 assertThat( entity ).asInstanceOf( type( SubmodelElementCollection.class ) )
                                       .extracting( SubmodelElementCollection::getValue )
                                       .asList()
                                       .singleElement( type( Property.class ) )
                                       .extracting( Property::getValue )
                                       .isEqualTo( "The result" );
                              } );
                     } );
            } );
   }

   @Test
   void generateAasxWithAspectDataForNestedEntityLists() throws IOException, DeserializationException {
      final Environment env = getAssetAdministrationShellFromAspectWithData( TestAspect.ASPECT_WITH_NESTED_ENTITY_LIST );
      assertThat( env.getSubmodels() )
            .singleElement()
            .satisfies( subModel -> {
               assertThat( subModel.getSubmodelElements() )
                     .anySatisfy( sme -> {
                        assertThat( sme ).asInstanceOf( type( SubmodelElementList.class ) )
                              .extracting( SubmodelElementList::getValue )
                              .asList()
                              .anySatisfy( entity -> {
                                 assertThat( entity ).asInstanceOf( type( SubmodelElementCollection.class ) )
                                       .extracting( SubmodelElementCollection::getValue )
                                       .asList()
                                       .anySatisfy( property -> {
                                          assertThat( property ).asInstanceOf( type( Property.class ) )
                                                .extracting( Property::getValue )
                                                .isEqualTo( "2.25" );
                                       } );
                              } );
                     } );
            } );
   }

   @Test
   void testGenerateAasxFromAspectModelWithListAndAdditionalProperty() throws IOException, DeserializationException {
      final Environment env = getAssetAdministrationShellFromAspect( TestAspect.ASPECT_WITH_LIST_AND_ADDITIONAL_PROPERTY );
      assertEquals( 3, env.getConceptDescriptions().size() );
      assertEquals( 1, env.getSubmodels().size() );
      assertEquals( 2, env.getSubmodels().get( 0 ).getSubmodelElements().size() );

      final Set<String> semanticIds =
            Set.of( "urn:samm:org.eclipse.esmf.test:1.0.0#testProperty",
                  "urn:samm:org.eclipse.esmf.test:1.0.0#testPropertyTwo" );

      checkDataSpecificationIEC61360( semanticIds, env );
   }

   @Test
   void testGenerateAasxFromAspectModelWithEntity() throws IOException, DeserializationException {
      final Environment env = getAssetAdministrationShellFromAspect( TestAspect.ASPECT_WITH_ENTITY );
      assertEquals( 1, env.getSubmodels().size(), "Not exactly one Submodel in AAS." );
      assertEquals( 1, env.getSubmodels().get( 0 ).getSubmodelElements().size(), "Not exactly one SubmodelElement in Submodel." );
      assertTrue( env.getSubmodels().get( 0 ).getSubmodelElements().get( 0 ) instanceof SubmodelElementCollection,
            "SubmodelElement is not a SubmodelElementCollection." );
      final SubmodelElementCollection collection = (SubmodelElementCollection) env.getSubmodels().get( 0 ).getSubmodelElements().get( 0 );
      assertEquals( 1, collection.getValue().size(), "Not exactly one Element in SubmodelElementCollection" );
      assertEquals( "entityProperty", collection.getValue().stream().findFirst().get().getIdShort() );

      getDataSpecificationIEC61360( "urn:samm:org.eclipse.esmf.test:1.0.0#testProperty", env );
   }

   @Test
   void testGenerateAasxFromAspectModelWithCollection() throws IOException, DeserializationException {
      final Environment env = getAssetAdministrationShellFromAspect( TestAspect.ASPECT_WITH_COLLECTION );
      assertEquals( 1, env.getSubmodels().size(), "Not exactly one Submodel in AAS." );
      assertEquals( 1, env.getSubmodels().get( 0 ).getSubmodelElements().size(), "Not exactly one SubmodelElement in AAS." );
      final SubmodelElement submodelElement = env.getSubmodels().get( 0 ).getSubmodelElements().get( 0 );
      assertTrue( submodelElement instanceof SubmodelElementList, "SubmodelElement is not a SubmodelElementList" );
      assertEquals( "testProperty", submodelElement.getIdShort() );

      getDataSpecificationIEC61360( "urn:samm:org.eclipse.esmf.test:1.0.0#testProperty", env );
   }

   @Test
   void testGenerateAasxFromAspectModelWithList() throws IOException, DeserializationException {
      final Environment env = getAssetAdministrationShellFromAspect( TestAspect.ASPECT_WITH_LIST );
      assertEquals( 1, env.getSubmodels().size(), "Not exactly one Submodel in AAS." );
      assertEquals( 1, env.getSubmodels().get( 0 ).getSubmodelElements().size(), "Not exactly one SubmodelElement in AAS." );
      final SubmodelElement submodelElement = env.getSubmodels().get( 0 ).getSubmodelElements().get( 0 );
      assertTrue( submodelElement instanceof SubmodelElementList, "SubmodelElement is not a SubmodelElementList" );
      assertEquals( "testProperty", submodelElement.getIdShort() );

      getDataSpecificationIEC61360( "urn:samm:org.eclipse.esmf.test:1.0.0#testProperty", env );
   }

   @Test
   void testGenerateAasxFromAspectModelWithSet() throws IOException, DeserializationException {
      final Environment env = getAssetAdministrationShellFromAspect( TestAspect.ASPECT_WITH_SET );
      assertEquals( 1, env.getSubmodels().size(), "Not exactly one Submodel in AAS." );
      assertEquals( 1, env.getSubmodels().get( 0 ).getSubmodelElements().size(), "Not exactly one SubmodelElement in AAS." );
      final SubmodelElement submodelElement = env.getSubmodels().get( 0 ).getSubmodelElements().get( 0 );
      assertTrue( submodelElement instanceof SubmodelElementList, "SubmodelElement is not a SubmodelElementList" );
      assertEquals( "testProperty", submodelElement.getIdShort() );

      getDataSpecificationIEC61360( "urn:samm:org.eclipse.esmf.test:1.0.0#testProperty", env );
   }

   @Test
   void testGenerateAasxFromAspectModelWithSortedSet() throws IOException, DeserializationException {
      final Environment env = getAssetAdministrationShellFromAspect( TestAspect.ASPECT_WITH_SORTED_SET );
      assertEquals( 1, env.getSubmodels().size(), "Not exactly one Submodel in AAS." );
      assertEquals( 1, env.getSubmodels().get( 0 ).getSubmodelElements().size(), "Not exactly one SubmodelElement in AAS." );
      final SubmodelElement submodelElement = env.getSubmodels().get( 0 ).getSubmodelElements().get( 0 );
      assertTrue( submodelElement instanceof SubmodelElementList, "SubmodelElement is not a SubmodelElementList" );
      assertEquals( "testProperty", submodelElement.getIdShort() );

      getDataSpecificationIEC61360( "urn:samm:org.eclipse.esmf.test:1.0.0#testProperty", env );
   }

   @Test
   void testGenerateAasxFromAspectModelWithEitherWithComplexTypes() throws IOException, DeserializationException {
      final Environment env = getAssetAdministrationShellFromAspect( TestAspect.ASPECT_WITH_EITHER_WITH_COMPLEX_TYPES );
      assertEquals( 1, env.getSubmodels().size(), "Not exactly one Submodel in AAS." );
      assertEquals( 1, env.getSubmodels().get( 0 ).getSubmodelElements().size(), 1, "Not exactly one Element in SubmodelElements." );
      final SubmodelElementList elementCollection = ((SubmodelElementList) env.getSubmodels().get( 0 ).getSubmodelElements().get( 0 ));
      final Set<String> testValues = Set.of( "RightEntity", "LeftEntity" );
      assertTrue( elementCollection.getValue().stream().anyMatch( x -> testValues.contains( x.getIdShort() ) ),
            "Neither left nor right entity contained." );

      final Set<String> semanticIds =
            Set.of( "urn:samm:org.eclipse.esmf.test:1.0.0#result",
                  "urn:samm:org.eclipse.esmf.test:1.0.0#error" );

      checkDataSpecificationIEC61360( semanticIds, env );
   }

   @Test
   void testGenerateAasxFromAspectModelWithQuantifiable() throws IOException, DeserializationException {
      final Environment env = getAssetAdministrationShellFromAspect( TestAspect.ASPECT_WITH_QUANTIFIABLE_WITH_UNIT );
      assertEquals( 1, env.getSubmodels().size(), "Not exactly one Submodel in AAS." );
      assertEquals( 1, env.getSubmodels().get( 0 ).getSubmodelElements().size(), 1, "Not exactly one Element in SubmodelElements." );
      final SubmodelElement element = env.getSubmodels().get( 0 ).getSubmodelElements().get( 0 );
      assertEquals( "testProperty", element.getIdShort() );

      final DataSpecificationContent dataSpecificationContent = getDataSpecificationIEC61360(
            "urn:samm:org.eclipse.esmf.test:1.0.0#testProperty", env );

      assertEquals( "percent", ((DataSpecificationIec61360) dataSpecificationContent).getUnit(), "Unit is not percent" );
   }

   @Test
   void testGenerateAasxFromBammWithConstraint() throws IOException, DeserializationException {
      final Environment env = getAssetAdministrationShellFromAspect( TestAspect.ASPECT_WITH_CONSTRAINT );
      assertEquals( 1, env.getSubmodels().size(), "Not exactly one Submodel in AAS." );
      assertEquals( 1, env.getSubmodels().get( 0 ).getSubmodelElements().size(), 6, "Not exactly six Elements in SubmodelElements." );
      final SubmodelElement submodelElement =
            env.getSubmodels().get( 0 ).getSubmodelElements().stream()
                  .filter( x -> x.getIdShort().equals( "stringLcProperty" ) )
                  .findFirst()
                  .orElseThrow();
      assertEquals( "stringLcProperty", submodelElement.getIdShort() );

      final Set<String> semanticIds =
            Set.of( "urn:samm:org.eclipse.esmf.test:1.0.0#stringLcProperty",
                  "urn:samm:org.eclipse.esmf.test:1.0.0#doubleRcProperty",
                  "urn:samm:org.eclipse.esmf.test:1.0.0#intRcProperty",
                  "urn:samm:org.eclipse.esmf.test:1.0.0#bigIntRcProperty",
                  "urn:samm:org.eclipse.esmf.test:1.0.0#floatRcProperty",
                  "urn:samm:org.eclipse.esmf.test:1.0.0#stringRegexcProperty" );

      checkDataSpecificationIEC61360( semanticIds, env );
   }

   @Test
   void testGenerateAasxFromAspectModelWithRecursivePropertyWithOptional() throws IOException, DeserializationException {
      final Environment env = getAssetAdministrationShellFromAspect( TestAspect.ASPECT_WITH_RECURSIVE_PROPERTY_WITH_OPTIONAL );
      assertEquals( 1, env.getSubmodels().size(), "Not exactly one Submodel in AAS." );
   }

   @Test
   void testGenerateAasxFromAspectModelWithCode() throws IOException, DeserializationException {
      final Environment env = getAssetAdministrationShellFromAspect( TestAspect.ASPECT_WITH_CODE );
      assertEquals( 2, env.getConceptDescriptions().size() );
      assertEquals( 1, env.getSubmodels().size() );
      assertEquals( 1, env.getSubmodels().get( 0 ).getSubmodelElements().size() );
      final Property submodelElement = (Property) env.getSubmodels().get( 0 ).getSubmodelElements().get( 0 );
      assertEquals( DataTypeDefXSD.INT, submodelElement.getValueType(), "Value type not int" );

      getDataSpecificationIEC61360( "urn:samm:org.eclipse.esmf.test:1.0.0#testProperty", env );
   }

   @Test
   void testGenerateAasxFromAspectModelWithEnumeration() throws IOException, DeserializationException {
      final Environment env = getAssetAdministrationShellFromAspect( TestAspect.ASPECT_WITH_ENUMERATION );

      assertEquals( 2, env.getConceptDescriptions().size() );

<<<<<<< HEAD
      final DataSpecificationIec61360 dataSpecificationContent =
            (DataSpecificationIec61360)
                  env.getConceptDescriptions().stream()
                        .filter( x -> x.getIdShort().equals( "id_testProperty" ) )
                        .findFirst()
                        .get()
                        .getEmbeddedDataSpecifications()
                        .stream()
                        .findFirst()
                        .get()
                        .getDataSpecificationContent();
=======
      final DataSpecificationIec61360 dataSpecificationContent = (DataSpecificationIec61360) env.getConceptDescriptions().stream()
            .filter( conceptDescription -> conceptDescription.getIdShort().equals( "TestEnumeration" ) )
            .findFirst()
            .get()
            .getEmbeddedDataSpecifications()
            .stream()
            .findFirst()
            .get()
            .getDataSpecificationContent();
>>>>>>> ae63e63d
      assertEquals( 3, dataSpecificationContent.getValueList().getValueReferencePairs().size() );

      assertEquals( 1, env.getSubmodels().size() );
      assertEquals( 1, env.getSubmodels().get( 0 ).getSubmodelElements().size() );
      final Property submodelElement = (Property) env.getSubmodels().get( 0 ).getSubmodelElements().get( 0 );
      assertEquals( DataTypeDefXSD.INTEGER, submodelElement.getValueType(), "Value type not int" );
   }

   @ParameterizedTest
   @EnumSource( value = TestAspect.class )
   // anonymous enumeration in test has no urn for enum values but is required for Concept
   // Description referencing
   public void testGeneration( final TestAspect testAspect ) throws IOException, DeserializationException {
      final ByteArrayOutputStream baos = getByteArrayOutputStreamFromAspect( testAspect );
      final byte[] xmlFile = baos.toByteArray();

      final String aasXml = new String( xmlFile );
      assertThat( aasXml ).doesNotContain( "DefaultScalarValue[" );
      assertThat( aasXml ).doesNotContain( "DefaultEntity[" );
      assertThat( aasXml ).doesNotContain( "Optional[" );

      final Environment env = loadAASX( new ByteArrayInputStream( xmlFile ) );
      assertFalse( env.getSubmodels().isEmpty(), "No Submodel in AAS present." );
      validate( new ByteArrayInputStream( xmlFile ) );
   }

   private void checkDataSpecificationIEC61360( final Set<String> semanticIds, final Environment env ) {
      semanticIds.forEach( x -> getDataSpecificationIEC61360( x, env ) );
   }

   private DataSpecificationContent getDataSpecificationIEC61360( final String semanticId, final Environment env ) {
      final List<ConceptDescription> conceptDescriptions = env.getConceptDescriptions();
      final List<ConceptDescription> filteredConceptDescriptions =
            conceptDescriptions.stream()
                  .filter( x -> x.getId().equals( semanticId ) )
                  .toList();
      assertEquals( 1, filteredConceptDescriptions.size(), "Not exactly 1 ConceptDescription for semanticId. " + semanticId );

      final List<EmbeddedDataSpecification> embeddedDataSpecifications = filteredConceptDescriptions.get( 0 )
            .getEmbeddedDataSpecifications();
      assertEquals( 1, embeddedDataSpecifications.size(), "Not exactly 1 EmbeddedDataSpecification for semanticId. " + semanticId );

      assertTrue( embeddedDataSpecifications.stream().findFirst().isPresent(), "There is no EmbeddedDataSpecification" );
      return embeddedDataSpecifications.stream().findFirst().get().getDataSpecificationContent();
   }

   private Environment getAssetAdministrationShellFromAspect( final TestAspect testAspect )
         throws DeserializationException, IOException {
      final Aspect aspect = loadAspect( testAspect );
      final ByteArrayOutputStream out = generator.generateXmlOutput( aspect );
      return loadAASX( out.toByteArray() );
   }

   private Environment getAssetAdministrationShellFromAspectWithData( final TestAspect testAspect )
         throws DeserializationException, IOException {
      final Aspect aspect = loadAspect( testAspect );
      final JsonNode aspectData = loadPayload( testAspect );
      final ByteArrayOutputStream out = generator.generateXmlOutput( Map.of( aspect, aspectData ) );
      final var data = out.toByteArray();
      return loadAASX( data );
   }

   private ByteArrayOutputStream getByteArrayOutputStreamFromAspect( final TestAspect testAspect ) throws IOException {
      final Aspect aspect = loadAspect( testAspect );
      return generator.generateXmlOutput( aspect );
   }

   private void validate( final ByteArrayInputStream xmlStream ) {
      try {
         final SchemaFactory factory = SchemaFactory.newInstance( XMLConstants.W3C_XML_SCHEMA_NS_URI );
         final Schema schema = factory.newSchema( new StreamSource( getClass().getResourceAsStream( XML_XSD_AAS_SCHEMA_LOCATION ) ) );
         final Validator validator = schema.newValidator();
         validator.validate( new StreamSource( xmlStream ), null );
      } catch ( final SAXException | IOException e ) {
         fail( e );
      }
   }

   private Aspect loadAspect( final TestAspect testAspect ) {
      final VersionedModel model = TestResources.getModel( testAspect, KnownVersion.getLatest() ).get();
      return AspectModelLoader.getSingleAspectUnchecked( model );
   }

   private JsonNode loadPayload( final TestAspect testAspect ) {
      return TestResources.getPayload( testAspect, KnownVersion.getLatest() ).get();
   }

   private Environment loadAASX( final ByteArrayInputStream byteStream ) throws DeserializationException {
      final XmlDeserializer deserializer = new XmlDeserializer();
      return deserializer.read( byteStream );
   }

   private Environment loadAASX( final byte[] data ) throws DeserializationException {
      final XmlDeserializer deserializer = new XmlDeserializer();
      return deserializer.read( new ByteArrayInputStream( data ) );
   }
}<|MERGE_RESOLUTION|>--- conflicted
+++ resolved
@@ -289,7 +289,6 @@
 
       assertEquals( 2, env.getConceptDescriptions().size() );
 
-<<<<<<< HEAD
       final DataSpecificationIec61360 dataSpecificationContent =
             (DataSpecificationIec61360)
                   env.getConceptDescriptions().stream()
@@ -301,17 +300,6 @@
                         .findFirst()
                         .get()
                         .getDataSpecificationContent();
-=======
-      final DataSpecificationIec61360 dataSpecificationContent = (DataSpecificationIec61360) env.getConceptDescriptions().stream()
-            .filter( conceptDescription -> conceptDescription.getIdShort().equals( "TestEnumeration" ) )
-            .findFirst()
-            .get()
-            .getEmbeddedDataSpecifications()
-            .stream()
-            .findFirst()
-            .get()
-            .getDataSpecificationContent();
->>>>>>> ae63e63d
       assertEquals( 3, dataSpecificationContent.getValueList().getValueReferencePairs().size() );
 
       assertEquals( 1, env.getSubmodels().size() );
