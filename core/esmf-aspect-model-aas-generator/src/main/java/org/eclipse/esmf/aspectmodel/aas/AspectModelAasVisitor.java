/*
 * Copyright (c) 2023 Robert Bosch Manufacturing Solutions GmbH
 *
 * See the AUTHORS file(s) distributed with this work for additional
 * information regarding authorship.
 *
 * This Source Code Form is subject to the terms of the Mozilla Public
 * License, v. 2.0. If a copy of the MPL was not distributed with this
 * file, You can obtain one at https://mozilla.org/MPL/2.0/.
 *
 * SPDX-License-Identifier: MPL-2.0
 */
package org.eclipse.esmf.aspectmodel.aas;

import java.nio.charset.StandardCharsets;
import java.security.MessageDigest;
import java.security.NoSuchAlgorithmException;
import java.util.ArrayList;
import java.util.Collections;
import java.util.HashSet;
import java.util.List;
import java.util.Map;
import java.util.Optional;
import java.util.Set;
import java.util.stream.Collectors;
import java.util.stream.StreamSupport;

import org.eclipse.esmf.aspectmodel.loader.MetaModelBaseAttributes;
import org.eclipse.esmf.aspectmodel.visitor.AspectVisitor;
import org.eclipse.esmf.metamodel.Aspect;
import org.eclipse.esmf.metamodel.Characteristic;
import org.eclipse.esmf.metamodel.CollectionValue;
import org.eclipse.esmf.metamodel.Entity;
import org.eclipse.esmf.metamodel.EntityInstance;
import org.eclipse.esmf.metamodel.ModelElement;
import org.eclipse.esmf.metamodel.Property;
import org.eclipse.esmf.metamodel.Scalar;
import org.eclipse.esmf.metamodel.ScalarValue;
import org.eclipse.esmf.metamodel.Type;
import org.eclipse.esmf.metamodel.characteristic.Code;
import org.eclipse.esmf.metamodel.characteristic.Collection;
import org.eclipse.esmf.metamodel.characteristic.Duration;
import org.eclipse.esmf.metamodel.characteristic.Either;
import org.eclipse.esmf.metamodel.characteristic.Enumeration;
import org.eclipse.esmf.metamodel.characteristic.Measurement;
import org.eclipse.esmf.metamodel.characteristic.Quantifiable;
import org.eclipse.esmf.metamodel.characteristic.SingleEntity;
import org.eclipse.esmf.metamodel.characteristic.SortedSet;
import org.eclipse.esmf.metamodel.characteristic.State;
import org.eclipse.esmf.metamodel.characteristic.StructuredValue;
import org.eclipse.esmf.metamodel.characteristic.Trait;

import com.fasterxml.jackson.databind.node.ArrayNode;
import com.google.common.collect.ImmutableMap;
import org.apache.commons.collections4.CollectionUtils;
import org.apache.jena.rdf.model.Resource;
import org.apache.jena.rdf.model.ResourceFactory;
import org.apache.jena.vocabulary.RDF;
import org.apache.jena.vocabulary.XSD;
import org.eclipse.digitaltwin.aas4j.v3.model.AasSubmodelElements;
import org.eclipse.digitaltwin.aas4j.v3.model.AssetAdministrationShell;
import org.eclipse.digitaltwin.aas4j.v3.model.ConceptDescription;
import org.eclipse.digitaltwin.aas4j.v3.model.DataSpecificationIec61360;
import org.eclipse.digitaltwin.aas4j.v3.model.DataTypeIec61360;
import org.eclipse.digitaltwin.aas4j.v3.model.EmbeddedDataSpecification;
import org.eclipse.digitaltwin.aas4j.v3.model.Environment;
import org.eclipse.digitaltwin.aas4j.v3.model.Key;
import org.eclipse.digitaltwin.aas4j.v3.model.KeyTypes;
import org.eclipse.digitaltwin.aas4j.v3.model.LangStringDefinitionTypeIec61360;
import org.eclipse.digitaltwin.aas4j.v3.model.LangStringPreferredNameTypeIec61360;
import org.eclipse.digitaltwin.aas4j.v3.model.ModellingKind;
import org.eclipse.digitaltwin.aas4j.v3.model.Operation;
import org.eclipse.digitaltwin.aas4j.v3.model.OperationVariable;
import org.eclipse.digitaltwin.aas4j.v3.model.Reference;
import org.eclipse.digitaltwin.aas4j.v3.model.ReferenceTypes;
import org.eclipse.digitaltwin.aas4j.v3.model.Submodel;
import org.eclipse.digitaltwin.aas4j.v3.model.SubmodelElement;
import org.eclipse.digitaltwin.aas4j.v3.model.SubmodelElementCollection;
import org.eclipse.digitaltwin.aas4j.v3.model.SubmodelElementList;
import org.eclipse.digitaltwin.aas4j.v3.model.ValueList;
import org.eclipse.digitaltwin.aas4j.v3.model.ValueReferencePair;
import org.eclipse.digitaltwin.aas4j.v3.model.impl.DefaultAdministrativeInformation;
import org.eclipse.digitaltwin.aas4j.v3.model.impl.DefaultAssetAdministrationShell;
import org.eclipse.digitaltwin.aas4j.v3.model.impl.DefaultAssetInformation;
import org.eclipse.digitaltwin.aas4j.v3.model.impl.DefaultBlob;
import org.eclipse.digitaltwin.aas4j.v3.model.impl.DefaultConceptDescription;
import org.eclipse.digitaltwin.aas4j.v3.model.impl.DefaultDataSpecificationIec61360;
import org.eclipse.digitaltwin.aas4j.v3.model.impl.DefaultEmbeddedDataSpecification;
import org.eclipse.digitaltwin.aas4j.v3.model.impl.DefaultEnvironment;
import org.eclipse.digitaltwin.aas4j.v3.model.impl.DefaultKey;
import org.eclipse.digitaltwin.aas4j.v3.model.impl.DefaultOperation;
import org.eclipse.digitaltwin.aas4j.v3.model.impl.DefaultOperationVariable;
import org.eclipse.digitaltwin.aas4j.v3.model.impl.DefaultProperty;
import org.eclipse.digitaltwin.aas4j.v3.model.impl.DefaultReference;
import org.eclipse.digitaltwin.aas4j.v3.model.impl.DefaultSubmodel;
import org.eclipse.digitaltwin.aas4j.v3.model.impl.DefaultSubmodelElementCollection;
import org.eclipse.digitaltwin.aas4j.v3.model.impl.DefaultSubmodelElementList;
import org.eclipse.digitaltwin.aas4j.v3.model.impl.DefaultValueList;
import org.eclipse.digitaltwin.aas4j.v3.model.impl.DefaultValueReferencePair;
import org.slf4j.Logger;
import org.slf4j.LoggerFactory;

public class AspectModelAasVisitor implements AspectVisitor<Environment, Context> {
   private static final Logger LOG = LoggerFactory.getLogger( AspectModelAasVisitor.class );
   private static final ValueSerializer VALUE_SERIALIZER = new ValueSerializer();

   public static final String ADMIN_SHELL_NAME = "defaultAdminShell";
   public static final String DEFAULT_LOCALE = "en";
   public static final String CONCEPT_DESCRIPTION_CATEGORY = "APPLICATION_CLASS";
   public static final String ALLOWS_ENUMERATION_VALUE_REGEX = "[^a-zA-Z0-9-_]";
   public static final String CONCEPT_DESCRIPTION_DATA_SPECIFICATION_URL =
         "https://admin-shell.io/DataSpecificationTemplates/DataSpecificationIec61360/3/0";

   /**
    * Maps Aspect types to DataTypeIEC61360 Schema types, with no explicit mapping defaulting to
    * string
    */
   private static final Map<Resource, DataTypeIec61360> TYPE_MAP =
         ImmutableMap.<Resource, DataTypeIec61360> builder()
               .put( XSD.xboolean, DataTypeIec61360.BOOLEAN )
               .put( XSD.decimal, DataTypeIec61360.INTEGER_MEASURE )
               .put( XSD.integer, DataTypeIec61360.INTEGER_MEASURE )
               .put( XSD.xfloat, DataTypeIec61360.REAL_MEASURE )
               .put( XSD.xdouble, DataTypeIec61360.REAL_MEASURE )
               .put( XSD.xbyte, DataTypeIec61360.INTEGER_COUNT )
               .put( XSD.xshort, DataTypeIec61360.INTEGER_COUNT )
               .put( XSD.xint, DataTypeIec61360.INTEGER_COUNT )
               .put( XSD.xlong, DataTypeIec61360.INTEGER_COUNT )
               .put( XSD.unsignedByte, DataTypeIec61360.INTEGER_COUNT )
               .put( XSD.unsignedShort, DataTypeIec61360.INTEGER_COUNT )
               .put( XSD.unsignedInt, DataTypeIec61360.INTEGER_COUNT )
               .put( XSD.unsignedLong, DataTypeIec61360.INTEGER_COUNT )
               .put( XSD.positiveInteger, DataTypeIec61360.INTEGER_COUNT )
               .put( XSD.nonPositiveInteger, DataTypeIec61360.INTEGER_COUNT )
               .put( XSD.negativeInteger, DataTypeIec61360.INTEGER_COUNT )
               .put( XSD.nonNegativeInteger, DataTypeIec61360.INTEGER_COUNT )
               .put( RDF.langString, DataTypeIec61360.STRING )
               .build();

   interface SubmodelElementBuilder {
      SubmodelElement build( Property property );
   }

   private final Set<Property> recursiveProperty = new HashSet<>();

   private static final DefaultPropertyMapper DEFAULT_MAPPER = new DefaultPropertyMapper();

   private final List<PropertyMapper<?>> customPropertyMappers = new ArrayList<>();

   public AspectModelAasVisitor withPropertyMapper( final PropertyMapper<?> propertyMapper ) {
      customPropertyMappers.add( propertyMapper );

      return this;
   }

   @SuppressWarnings( "unchecked" )
   protected <T extends SubmodelElement> PropertyMapper<T> findPropertyMapper( final Property property ) {
      return this.<T> tryFindPropertyMapper( property ).orElse( (PropertyMapper<T>) DEFAULT_MAPPER );
   }

   protected <T extends SubmodelElement> Optional<PropertyMapper<T>> tryFindPropertyMapper( final Property property ) {
      return getCustomPropertyMappers().stream()
            .filter( mapper -> mapper.canHandle( property ) )
            .map( mapper -> (PropertyMapper<T>) mapper )
            .findFirst();
   }

   protected List<PropertyMapper<?>> getCustomPropertyMappers() {
      return customPropertyMappers.stream().sorted().toList();
   }

   @Override
   public Environment visitBase( final ModelElement base, final Context context ) {
      return context.getEnvironment();
   }

   protected List<Reference> buildGlobalReferenceForSeeReferences( final ModelElement modelElement ) {
      return modelElement.getSee().stream().map( seeReference -> (Reference) new DefaultReference.Builder()
                  .type( ReferenceTypes.EXTERNAL_REFERENCE )
                  .keys( new DefaultKey.Builder()
                        .type( KeyTypes.GLOBAL_REFERENCE )
                        .value( seeReference.startsWith( "urn:irdi:" ) ? seeReference.substring( 9 ) : seeReference )
                        .build() )
                  .build() )
            .toList();
   }

   private List<Reference> updateGlobalReferenceWithSeeReferences( final SubmodelElement submodelElement,
         final ModelElement modelElement ) {
      final List<Reference> newReferences = buildGlobalReferenceForSeeReferences( modelElement );
      final List<Reference> supplementalSemanticIds = submodelElement.getSupplementalSemanticIds();
      if ( supplementalSemanticIds == null ) {
         return newReferences;
      }
      return CollectionUtils.union( supplementalSemanticIds, newReferences ).stream().distinct().toList();
   }

   @Override
   public Environment visitAspect( final Aspect aspect, final Context context ) {
      final Context usedContext = Optional.ofNullable( context ).orElseGet( () -> {
         final Submodel submodel = new DefaultSubmodel.Builder().build();
         final Environment environment = new DefaultEnvironment.Builder().submodels( Collections.singletonList( submodel ) ).build();
         final Context result = new Context( environment, submodel );
         result.setEnvironment( environment );
         return result;
      } );

      final String submodelId = aspect.urn().getUrn().toString() + "/submodel";

      final Submodel submodel = usedContext.getSubmodel();
      submodel.setIdShort( aspect.getName() );
      submodel.setId( submodelId );
      submodel.setSemanticId( buildAspectReferenceToGlobalReference( aspect ) );
      submodel.setSupplementalSemanticIds( buildGlobalReferenceForSeeReferences( aspect ) );
      submodel.setDescription( LangStringMapper.TEXT.map( aspect.getDescriptions() ) );
      submodel.setKind( usedContext.getModelingKind() );
      submodel.setAdministration( new DefaultAdministrativeInformation.Builder().build() );

      createConceptDescription( aspect, usedContext );

      final AssetAdministrationShell administrationShell =
            new DefaultAssetAdministrationShell.Builder()
                  .id( DEFAULT_MAPPER.determineIdentifierFor( aspect ) )
                  .idShort( ADMIN_SHELL_NAME )
                  .description( LangStringMapper.TEXT.createLangString( ADMIN_SHELL_NAME, "en" ) )
                  .administration( new DefaultAdministrativeInformation.Builder().build() )
                  .assetInformation( new DefaultAssetInformation.Builder()
                        .assetKind( usedContext.getAssetKind() )
                        .build() )
                  .submodels( buildReferenceForSubmodel( submodelId ) )
                  .build();
      usedContext.getEnvironment()
            .setAssetAdministrationShells( Collections.singletonList( administrationShell ) );

      usedContext.appendToSubModelElements( visitProperties( aspect.getProperties(), usedContext ) );
      usedContext.appendToSubModelElements( visitOperations( aspect.getOperations(), usedContext ) );

      return usedContext.getEnvironment();
   }

   private List<SubmodelElement> visitOperations(
         final List<org.eclipse.esmf.metamodel.Operation> elements, final Context context ) {
      return elements.stream().map( element -> mapText( element, context ) ).collect( Collectors.toList() );
   }

   private List<SubmodelElement> visitProperties( final List<Property> elements, final Context context ) {
      return elements.stream().map( element -> mapText( element, context ) )
            .filter( Optional::isPresent )
            .map( Optional::get )
            .collect( Collectors.toList() );
   }

   private Optional<SubmodelElement> mapText( final Property property, final Context context ) {
      final Optional<SubmodelElement> defaultResultForProperty = context.getSubmodel()
            .getSubmodelElements().stream()
            .filter( submodelElement -> submodelElement.getIdShort().equals( property.getName() ) )
            .findFirst();
      if ( recursiveProperty.contains( property ) ) {
         // The guard checks for recursion in properties. If a recursion happens, the respective
         // property will be excluded from generation.
         recursiveProperty.remove( property );
         if ( property.isOptional() ) {
            LOG.warn(
                  String.format( "Having a recursive Property %s which is optional. Will be excluded from AAS mapping.", property.urn() ) );
            return defaultResultForProperty;
         } else {
            LOG.error( String.format(
                  "Having a recursive property: %s which is not optional is not valid. Check the model. Property will be excluded from "
                        + "AAS mapping.", property.urn() ) );
         }
         return defaultResultForProperty;
      }
      recursiveProperty.add( property );

      if ( property.getCharacteristic().isEmpty() || property.isAbstract() ) {
         LOG.warn( "Having an abstract property. Will be excluded from AAS mapping." );
         return Optional.empty();
      }

      // Characteristic defines how the property is mapped to SubmodelElement
      final Characteristic characteristic = property.getCharacteristic().get();

      context.setProperty( property );
      characteristic.accept( this, context );
      final SubmodelElement element = context.getPropertyResult();
      element.setSupplementalSemanticIds( updateGlobalReferenceWithSeeReferences( element, property ) );

      recursiveProperty.remove( property );

      return Optional.of( element );
   }

   private SubmodelElement decideOnMapping( final Property property, final Context context ) {
      if ( property.getCharacteristic().flatMap( Characteristic::getDataType ).isEmpty() ) {
         return new DefaultProperty.Builder().build();
      }

      final Type type = property.getCharacteristic().get().getDataType().orElseThrow();
      return decideOnMapping( type, property, context );
   }

   private SubmodelElement decideOnMapping( final Type type, final Property property, final Context context ) {
      return type instanceof Entity
            ? mapToAasSubModelElementCollection( (Entity) type, property, context )
            : findPropertyMapper( property ).mapToAasProperty( type, property, context );
   }

   private SubmodelElementCollection mapToAasSubModelElementCollection( final Entity entity, final Property property,
         final Context context ) {
      final List<SubmodelElement> submodelElements = visitProperties( entity.getAllProperties(), context );
      return new DefaultSubmodelElementCollection.Builder()
            .idShort( property.getName() )
            .displayName( LangStringMapper.NAME.map( property.getPreferredNames() ) )
            .description( LangStringMapper.TEXT.map( property.getDescriptions() ) )
            .value( submodelElements )
            .supplementalSemanticIds( buildGlobalReferenceForSeeReferences( entity ) )
            .build();
   }

   private Operation mapText( final org.eclipse.esmf.metamodel.Operation operation, final Context context ) {
      createConceptDescription( operation, context );
      return new DefaultOperation.Builder()
            .displayName( LangStringMapper.NAME.map( operation.getPreferredNames() ) )
            .description( LangStringMapper.TEXT.map( operation.getDescriptions() ) )
            .semanticId( buildReferenceToOperation( operation ) )
            .idShort( operation.getName() )
            .inputVariables( operation.getInput().stream()
                  .map( input -> mapOperationVariable( input, context ) )
                  .collect( Collectors.toList() ) )
            .outputVariables( operation.getOutput().stream()
                  .map( output -> mapOperationVariable( output, context ) )
                  .collect( Collectors.toList() ) )
            .supplementalSemanticIds( buildGlobalReferenceForSeeReferences( operation ) )
            .build();
   }

   private Reference buildReferenceToOperation( final org.eclipse.esmf.metamodel.Operation operation ) {
      final Key key = new DefaultKey.Builder()
            .type( KeyTypes.OPERATION )
            .value( DEFAULT_MAPPER.determineIdentifierFor( operation ) )
            .build();
      return new DefaultReference.Builder().type( ReferenceTypes.MODEL_REFERENCE ).keys( key ).build();
   }

   private OperationVariable mapOperationVariable( final Property property, final Context context ) {
      return new DefaultOperationVariable.Builder().value( mapText( property, context ).orElseThrow() ).build();
   }

   private Reference buildReferenceToEnumValue( final Enumeration enumeration, final String value ) {
      final String updatedValue;
      try {
         updatedValue = !value.matches( ALLOWS_ENUMERATION_VALUE_REGEX ) ? transformEnumerationValue( value ) : value;
      } catch ( NoSuchAlgorithmException e ) {
         throw new IllegalStateException( e );
      }
      final Key key = new DefaultKey.Builder()
            .type( KeyTypes.DATA_ELEMENT )
            .value( DEFAULT_MAPPER.determineIdentifierFor( enumeration ) + ":" + updatedValue )
            .build();
      return new DefaultReference.Builder().type( ReferenceTypes.MODEL_REFERENCE ).keys( key ).build();
   }

   private Reference buildAspectReferenceToGlobalReference( final Aspect aspect ) {
      final Key key = new DefaultKey.Builder()
            .type( KeyTypes.GLOBAL_REFERENCE )
            .value( DEFAULT_MAPPER.determineIdentifierFor( aspect ) )
            .build();
      return new DefaultReference.Builder().type( ReferenceTypes.EXTERNAL_REFERENCE ).keys( key ).build();
   }

   private Reference buildReferenceForSeeElement( final String seeReference ) {
      final Key key = new DefaultKey.Builder()
            .type( KeyTypes.GLOBAL_REFERENCE )
            .value( seeReference )
            .build();
      return new DefaultReference.Builder()
            .type( ReferenceTypes.EXTERNAL_REFERENCE )
            .keys( key )
            .build();
   }

   private Reference buildReferenceForSubmodel( final String submodelId ) {
      final Key key = new DefaultKey.Builder()
            .type( KeyTypes.SUBMODEL )
            .value( submodelId )
            .build();
      return new DefaultReference.Builder()
            .type( ReferenceTypes.MODEL_REFERENCE )
            .keys( key )
            .build();
   }

   private Reference buildReferenceForCollection( final String submodelId ) {
      final Key key = new DefaultKey.Builder()
            .type( KeyTypes.GLOBAL_REFERENCE )
            .value( submodelId )
            .build();
      return new DefaultReference.Builder()
            .type( ReferenceTypes.EXTERNAL_REFERENCE )
            .keys( key )
            .build();
   }

   private void createConceptDescription( final Property property, final Context context ) {
      if ( property.getCharacteristic().isEmpty() ) {
         return;
      }
      // check if the concept description is already created. If not create a new one.
      if ( !context.hasEnvironmentConceptDescription( property.urn().toString() ) ) {
         final ConceptDescription conceptDescription =
               new DefaultConceptDescription.Builder()
                     .idShort( property.getName() )
                     .displayName( LangStringMapper.NAME.map( property.getPreferredNames() ) )
                     .embeddedDataSpecifications( extractEmbeddedDataSpecification( property ) )
                     .id( DEFAULT_MAPPER.determineIdentifierFor( property ) )
                     .build();
         context.getEnvironment().getConceptDescriptions().add( conceptDescription );
      }
   }

   private void createConceptDescription( final org.eclipse.esmf.metamodel.Operation operation, final Context context ) {
      // check if the concept description is already created. If not create a new one.
      if ( !context.hasEnvironmentConceptDescription( operation.urn().toString() ) ) {
         final ConceptDescription conceptDescription =
               new DefaultConceptDescription.Builder()
                     .idShort( operation.getName() )
                     .displayName( LangStringMapper.NAME.map( operation.getPreferredNames() ) )
                     .embeddedDataSpecifications( extractEmbeddedDataSpecification( operation ) )
                     .id( DEFAULT_MAPPER.determineIdentifierFor( operation ) )
                     .build();
         context.getEnvironment().getConceptDescriptions().add( conceptDescription );
      }
   }

   private void createConceptDescription( final Aspect aspect, final Context context ) {
      // check if the concept description is already created. If not create a new one.
      if ( !context.hasEnvironmentConceptDescription( aspect.urn().toString() ) ) {
         final ConceptDescription conceptDescription =
               new DefaultConceptDescription.Builder()
                     .idShort( aspect.getName() )
                     .displayName( LangStringMapper.NAME.map( aspect.getPreferredNames() ) )
                     .embeddedDataSpecifications( extractEmbeddedDataSpecification( aspect ) )
                     .id( DEFAULT_MAPPER.determineIdentifierFor( aspect ) )
                     .description( LangStringMapper.TEXT.map( aspect.getDescriptions() ) )
                     .category( CONCEPT_DESCRIPTION_CATEGORY )
                     .build();
         context.getEnvironment().getConceptDescriptions().add( conceptDescription );
      }
   }

   private EmbeddedDataSpecification extractEmbeddedDataSpecification( final Property property ) {
      return new DefaultEmbeddedDataSpecification.Builder()
            .dataSpecification( buildReferenceForSeeElement( CONCEPT_DESCRIPTION_DATA_SPECIFICATION_URL ) )
            .dataSpecificationContent( extractDataSpecificationContent( property ) )
            .build();
   }

   private EmbeddedDataSpecification extractEmbeddedDataSpecification( final org.eclipse.esmf.metamodel.Operation operation ) {
      return new DefaultEmbeddedDataSpecification.Builder()
            .dataSpecification( buildReferenceForSeeElement( CONCEPT_DESCRIPTION_DATA_SPECIFICATION_URL ) )
            .dataSpecificationContent( extractDataSpecificationContent( operation ) )
            .build();
   }

   private EmbeddedDataSpecification extractEmbeddedDataSpecification( final Aspect aspect ) {
      return new DefaultEmbeddedDataSpecification.Builder()
            .dataSpecification( buildReferenceForSeeElement( CONCEPT_DESCRIPTION_DATA_SPECIFICATION_URL ) )
            .dataSpecificationContent( extractDataSpecificationContent( aspect ) )
            .build();
   }

   private DataSpecificationIec61360 extractDataSpecificationContent( final Property property ) {
      final List<LangStringDefinitionTypeIec61360> definitionsProperty = property.getDescriptions().stream()
            .map( LangStringMapper.DEFINITION::map ).toList();

      final List<LangStringPreferredNameTypeIec61360> preferredNames = property.getPreferredNames().isEmpty()
            ? Collections.singletonList( LangStringMapper.PREFERRED_NAME.createLangString( property.getName(), DEFAULT_LOCALE ) )
            : property.getPreferredNames().stream().map( LangStringMapper.PREFERRED_NAME::map ).collect( Collectors.toList() );

      return new DefaultDataSpecificationIec61360.Builder()
            .definition( definitionsProperty )
            .preferredName( preferredNames )
            .shortName( LangStringMapper.SHORT_NAME.createLangString( property.getName(), DEFAULT_LOCALE ) )
            .dataType( mapIec61360DataType( property.getCharacteristic() ) )
            .build();
   }

   private DataSpecificationIec61360 extractDataSpecificationContent( final org.eclipse.esmf.metamodel.Operation operation ) {
      final List<LangStringPreferredNameTypeIec61360> preferredNames = operation.getPreferredNames().isEmpty()
            ? Collections.singletonList( LangStringMapper.PREFERRED_NAME.createLangString( operation.getName(), DEFAULT_LOCALE ) )
            : operation.getPreferredNames().stream().map( LangStringMapper.PREFERRED_NAME::map ).collect( Collectors.toList() );

      return new DefaultDataSpecificationIec61360.Builder()
            .definition( operation.getDescriptions().stream().map( LangStringMapper.DEFINITION::map ).collect( Collectors.toList() ) )
            .preferredName( preferredNames )
            .shortName( LangStringMapper.SHORT_NAME.createLangString( operation.getName(), DEFAULT_LOCALE ) )
            .build();
   }

   private DataSpecificationIec61360 extractDataSpecificationContent( final Aspect aspect ) {
      final List<LangStringPreferredNameTypeIec61360> preferredNames = aspect.getPreferredNames().isEmpty()
            ? Collections.singletonList( LangStringMapper.PREFERRED_NAME.createLangString( aspect.getName(), DEFAULT_LOCALE ) )
            : aspect.getPreferredNames().stream().map( LangStringMapper.PREFERRED_NAME::map ).collect( Collectors.toList() );

      return new DefaultDataSpecificationIec61360.Builder()
            .definition( aspect.getDescriptions().stream().map( LangStringMapper.DEFINITION::map ).collect( Collectors.toList() ) )
            .preferredName( preferredNames )
            .shortName( LangStringMapper.SHORT_NAME.createLangString( aspect.getName(), DEFAULT_LOCALE ) )
            .build();
   }

   private DataTypeIec61360 mapIec61360DataType( final Optional<Characteristic> characteristic ) {
      return mapIec61360DataType(
            characteristic.flatMap( Characteristic::getDataType ).map( Type::getUrn ).orElse( RDF.langString.getURI() ) );
   }

   private DataTypeIec61360 mapIec61360DataType( final Characteristic characteristic ) {
      return mapIec61360DataType( Optional.of( characteristic ) );
   }

   private DataTypeIec61360 mapIec61360DataType( final String urn ) {
      final Resource resource = ResourceFactory.createResource( urn );
      return TYPE_MAP.getOrDefault( resource, DataTypeIec61360.STRING );
   }

   private void createSubmodelElement( final SubmodelElementBuilder op, final Context context ) {
      final Property property = context.getProperty();
      final SubmodelElement submodelElement = op.build( property );
      context.setPropertyResult( submodelElement );
      createConceptDescription( property, context );
   }

   @Override
   public Environment visitCharacteristic( final Characteristic characteristic, final Context context ) {
      createSubmodelElement( property -> decideOnMapping( property, context ), context );
      return context.getEnvironment();
   }

   @Override
   public Environment visitCollection( final Collection collection, final Context context ) {
      return visitCollectionProperty( collection, context );
   }

   @Override
   public Environment visitList( final org.eclipse.esmf.metamodel.characteristic.List list, final Context context ) {
      return visitCollectionProperty( list, context );
   }

   @Override
   public Environment visitSet( final org.eclipse.esmf.metamodel.characteristic.Set set, final Context context ) {
      return visitCollectionProperty( set, context );
      // this type is not available in AAS4J
   }

   @Override
   public Environment visitSortedSet( final SortedSet sortedSet, final Context context ) {
      return visitCollectionProperty( sortedSet, context );
   }

   private <T extends Collection> Environment visitCollectionProperty( final T collection, final Context context ) {
<<<<<<< HEAD
      final SubmodelElementBuilder builder = property -> {

=======
      final SubmodelElementBuilder defaultBuilder = property -> {
>>>>>>> e96699e2
         final DefaultSubmodelElementList.Builder submodelBuilder = new DefaultSubmodelElementList.Builder()
               .idShort( property.getName() )
               .displayName( LangStringMapper.NAME.map( property.getPreferredNames() ) )
               .description( LangStringMapper.TEXT.map( property.getDescriptions() ) )
               .value( List.of( decideOnMapping( property, context ) ) )
               .typeValueListElement( AasSubmodelElements.SUBMODEL_ELEMENT_COLLECTION )
               .supplementalSemanticIds( buildGlobalReferenceForSeeReferences( collection ) )
               .orderRelevant( false );

         if ( !collection.isAnonymous() ) {
            submodelBuilder.semanticId( buildReferenceForCollection( collection.urn().getUrn().toString() ) );
         }

         return submodelBuilder.build();
      };

<<<<<<< HEAD
      final Optional<JsonNode> rawValue = context.getRawPropertyValue();
      return rawValue.map( node -> {
         if ( node instanceof final ArrayNode arrayNode ) {
            final SubmodelElementBuilder listBuilder = property -> {
               final List<SubmodelElement> values = getValues( collection, property, context, arrayNode );
               return new DefaultSubmodelElementList.Builder()
                     .idShort( property.getName() )
                     .displayName( LangStringMapper.NAME.map( property.getPreferredNames() ) )
                     .description( LangStringMapper.TEXT.map( property.getDescriptions() ) )
                     .value( values )
                     .typeValueListElement( AasSubmodelElements.SUBMODEL_ELEMENT_COLLECTION )
                     .orderRelevant( false )
                     .build();
            };
            createSubmodelElement( listBuilder, context );
            return context.getEnvironment();
         }
         createSubmodelElement( builder, context );
         return context.getEnvironment();
      } ).orElseGet( () -> {
         createSubmodelElement( builder, context );
         return context.getEnvironment();
      } );
=======
      final SubmodelElementBuilder listBuilder =
            tryFindPropertyMapper( context.getProperty() )
                  .flatMap( mapper ->
                        collection.getDataType().map( type ->
                              (SubmodelElementBuilder) ( Property property ) -> mapper.mapToAasProperty( type, property, context ) ) )
                  .or( () ->
                        context.getRawPropertyValue()
                              .filter( ArrayNode.class::isInstance )
                              .map( ArrayNode.class::cast )
                              .map( arrayNode -> ( Property property ) -> {
                                 final List<SubmodelElement> values = getValues( collection, property, context, arrayNode );
                                 return new DefaultSubmodelElementList.Builder()
                                       .idShort( property.getName() )
                                       .displayName( LangStringMapper.NAME.map( property.getPreferredNames() ) )
                                       .description( LangStringMapper.TEXT.map( property.getDescriptions() ) )
                                       .value( values )
                                       .typeValueListElement( AasSubmodelElements.SUBMODEL_ELEMENT )
                                       .build();
                              } ) )
                  .orElse( defaultBuilder );

      createSubmodelElement( listBuilder, context );

      return context.getEnvironment();
>>>>>>> e96699e2
   }

   private <T extends Collection> List<SubmodelElement> getValues( final T collection, final Property property, final Context context,
         final ArrayNode arrayNode ) {
      return collection.getDataType()
            .map( dataType -> {
               if ( Scalar.class.isAssignableFrom( dataType.getClass() ) ) {
                  return List.of( (SubmodelElement) new DefaultBlob.Builder().value( StreamSupport.stream( arrayNode.spliterator(), false )
                              .map( node -> node.isValueNode() ? node.asText() : node.toString() )
                              .collect( Collectors.joining( "," ) )
                              .getBytes( StandardCharsets.UTF_8 ) )
                        .contentType( "text/plain" ).build() );
               } else {
                  final List<SubmodelElement> values = StreamSupport.stream( arrayNode.spliterator(), false )
                        .map( node -> {
                           context.iterate( property );
                           return decideOnMapping( property, context );
                        } )
                        .toList();
                  context.finishIteration( property );
                  return values;
               }
            } ).orElseGet( List::of );
   }

   // Either will be mapped by adding both the left and the right side to the SubmodelTemplate.
   // No possibilities to mark the SubmodelElements as optional. So both either options are
   // in the result and have to be manually selected.
   // When generating Submodels where data is given however only the present side is added.
   @Override
   public Environment visitEither( final Either either, final Context context ) {
      final List<SubmodelElement> submodelElements = new ArrayList<>();
      final Property property = context.getProperty();
      either.getLeft().getDataType()
            .flatMap( dataType -> handleEitherField( "left", either.getLeft(), property, context ) )
            .ifPresent( submodelElements::add );
      either.getRight().getDataType()
            .flatMap( dataType -> handleEitherField( "right", either.getRight(), property, context ) )
            .ifPresent( submodelElements::add );

      final SubmodelElementList eitherSubModelElements =
            new DefaultSubmodelElementList.Builder()
                  .idShort( either.getName() )
                  .typeValueListElement( AasSubmodelElements.DATA_ELEMENT )
                  .displayName( LangStringMapper.NAME.map( either.getPreferredNames() ) )
                  .description( LangStringMapper.TEXT.map( either.getDescriptions() ) )
                  .value( submodelElements )
                  .supplementalSemanticIds( buildGlobalReferenceForSeeReferences( either ) )
                  .build();
      context.setPropertyResult( eitherSubModelElements );
      return context.environment;
   }

   /**
    * Handles one {@code Either} field depending on whether a submodel template or a submodel is generated. In the latter case, a synthetic
    * property is used to access the serialized data and retrieve the value to be added.
    *
    * @param field the name of the {@code Either} field ({@code left} or {@code right})
    * @param fieldCharacteristic the characteristic of the {@code Either} field
    * @param eitherProperty the {@code Either} property itself
    * @param context the current visitor context
    * @return the submodel element for the {@code Either} field
    */
   private Optional<SubmodelElement> handleEitherField( final String field, final Characteristic fieldCharacteristic,
         final Property eitherProperty, final Context context ) {
      Optional<SubmodelElement> result = Optional.empty();
      if ( context.getModelingKind().equals( ModellingKind.INSTANCE ) ) {
         final MetaModelBaseAttributes propertyAttributes = MetaModelBaseAttributes.builder()
               .withUrn( eitherProperty.urn().getUrnPrefix() + eitherProperty.getPayloadName() + field.toUpperCase() )
               .build();
         final Property fieldProperty = new org.eclipse.esmf.metamodel.impl.DefaultProperty( propertyAttributes,
               Optional.of( fieldCharacteristic ), Optional.empty(), true,
               false, Optional.of( field ), false, Optional.empty() );
         context.setProperty( fieldProperty );
         if ( context.getRawPropertyValue().isPresent() ) {
            result = fieldCharacteristic.getDataType().map( dataType -> decideOnMapping( dataType, context.getProperty(), context ) );
         }
         context.getPropertyResult();
      } else {
         result = fieldCharacteristic.getDataType().map( dataType -> decideOnMapping( dataType, context.getProperty(), context ) );
      }

      return result;
   }

   @Override
   public Environment visitQuantifiable( final Quantifiable quantifiable, final Context context ) {
      createSubmodelElement( property -> decideOnMapping( property, context ), context );

      if ( quantifiable.getUnit().isPresent() ) {
         final ConceptDescription conceptDescription =
               context.getConceptDescription( DEFAULT_MAPPER.determineIdentifierFor( context.getProperty() ) );
         final List<EmbeddedDataSpecification> embeddedDataSpecification =
               conceptDescription.getEmbeddedDataSpecifications();
         if ( embeddedDataSpecification.stream().findFirst().isPresent() ) {
            final DataSpecificationIec61360 dataSpecificationContent =
                  (DataSpecificationIec61360) embeddedDataSpecification.stream().findFirst().get().getDataSpecificationContent();
            dataSpecificationContent.setUnit( quantifiable.getUnit().get().getName() );
         }
      }
      return context.environment;
   }

   @Override
   public Environment visitMeasurement( final Measurement measurement, final Context context ) {
      // No special handling required can use Quantifiable mapping implementation
      return visitQuantifiable( measurement, context );
   }

   @Override
   public Environment visitDuration( final Duration duration, final Context context ) {
      // No special handling required can use Quantifiable mapping implementation
      return visitQuantifiable( duration, context );
   }

   @Override
   public Environment visitEnumeration( final Enumeration enumeration, final Context context ) {
      createSubmodelElement( property -> decideOnMapping( property, context ), context );

      final ConceptDescription conceptDescription =
            context.getConceptDescription( DEFAULT_MAPPER.determineIdentifierFor( context.getProperty() ) );
      final List<EmbeddedDataSpecification> embeddedDataSpecification =
            conceptDescription.getEmbeddedDataSpecifications();
      if ( embeddedDataSpecification.stream().findFirst().isPresent() ) {
         final DataSpecificationIec61360 dataSpecificationContent =
               (DataSpecificationIec61360) embeddedDataSpecification.stream().findFirst().get().getDataSpecificationContent();
         dataSpecificationContent.setDataType( mapIec61360DataType( enumeration ) );
         final List<ValueReferencePair> valueReferencePairs =
               enumeration.getValues().stream()
                     .map( enumerationValue -> {
                        final String value = enumerationValue.accept( VALUE_SERIALIZER, enumeration );
                        return new DefaultValueReferencePair.Builder()
                              .value( value )
                              .valueId( buildReferenceToEnumValue( enumeration, value ) )
                              .build();
                     } )
                     .collect( Collectors.toList() );

         final ValueList valueList = new DefaultValueList.Builder().valueReferencePairs( valueReferencePairs ).build();
         dataSpecificationContent.setValueList( valueList );
      }

      return context.environment;
   }

   /**
    * Transforms a given enumValue string to a specific format.
    * The transformation is done by removing spaces and special characters
    * from the input string, then appending the first 8 characters of the
    * sha256 hash of the cleaned string to the provided prefix.
    *
    * @param enumValue the input string to be transformed
    * @return the transformed string in the format "_role[8_characters_of_hash]"
    * @throws NoSuchAlgorithmException if the SHA-256 algorithm is not available
    */
   private String transformEnumerationValue( String enumValue ) throws NoSuchAlgorithmException {
      String cleanedEnumValue = enumValue.replaceAll( ALLOWS_ENUMERATION_VALUE_REGEX, "" );

      MessageDigest digest = MessageDigest.getInstance( "SHA-256" );
      byte[] hashBytes = digest.digest( cleanedEnumValue.getBytes( StandardCharsets.UTF_8 ) );

      StringBuilder hexString = new StringBuilder();
      for ( byte b : hashBytes ) {
         hexString.append( String.format( "%02x", b ) );
      }

      String hashPrefix = hexString.substring( 0, 8 );

      return "_" + cleanedEnumValue + hashPrefix;
   }

   @Override
   public Environment visitState( final State state, final Context context ) {
      // Same handling as with enumerations
      return visitEnumeration( state, context );
   }

   @Override
   public Environment visitSingleEntity( final SingleEntity singleEntity, final Context context ) {
      // Same handling as characteristics
      return visitCharacteristic( singleEntity, context );
   }

   @Override
   public Environment visitStructuredValue( final StructuredValue structuredValue, final Context context ) {
      // https://eclipse-esmf.github.io/samm-specification/snapshot/characteristics.html#structured-value-characteristic
      // AAS cannot handle structuredValues, so we can handle them as ordinary Characteristics
      return visitCharacteristic( structuredValue, context );
   }

   @Override
   public Environment visitCode( final Code code, final Context context ) {
      // is handled similar to a Characteristic. Therefore, no special handling implemented
      return visitCharacteristic( code, context );
   }

   @Override
   public Environment visitTrait( final Trait trait, final Context context ) {
      // AAS submodel templates do not support the specification of constraints for SubmodelElements.
      // Hence, they will be
      // ignored and have to be deduced by resolving a SAMM model referenced by its semanticID
      return visitCharacteristic( trait.getBaseCharacteristic(), context );
   }

   public static class ValueSerializer implements AspectVisitor<String, ModelElement> {
      @Override
      public String visitBase( final ModelElement modelElement, final ModelElement context ) {
         throw new UnsupportedOperationException();
      }

      @Override
      public String visitScalarValue( final ScalarValue value, final ModelElement context ) {
         return context.is( Characteristic.class )
               ? value.getValue().toString()
               : "\"" + value.getValue().toString() + "\"";
      }

      @Override
      public String visitEntityInstance( final EntityInstance instance, final ModelElement context ) {
         return instance.getAssertions().entrySet().stream().map( entry ->
                     String.format( "\"%s\":%s", entry.getKey().getName(), entry.getValue().accept( this, instance ) ) )
               .collect( Collectors.joining( ",", "{", "}" ) );
      }

      @Override
      public String visitCollectionValue( final CollectionValue value, final ModelElement context ) {
         return value.getValues().stream().map( collectionValue ->
                     collectionValue.accept( this, value ) )
               .collect( Collectors.joining( ",", "[", "]" ) );
      }
   }
}<|MERGE_RESOLUTION|>--- conflicted
+++ resolved
@@ -558,12 +558,7 @@
    }
 
    private <T extends Collection> Environment visitCollectionProperty( final T collection, final Context context ) {
-<<<<<<< HEAD
-      final SubmodelElementBuilder builder = property -> {
-
-=======
       final SubmodelElementBuilder defaultBuilder = property -> {
->>>>>>> e96699e2
          final DefaultSubmodelElementList.Builder submodelBuilder = new DefaultSubmodelElementList.Builder()
                .idShort( property.getName() )
                .displayName( LangStringMapper.NAME.map( property.getPreferredNames() ) )
@@ -580,31 +575,6 @@
          return submodelBuilder.build();
       };
 
-<<<<<<< HEAD
-      final Optional<JsonNode> rawValue = context.getRawPropertyValue();
-      return rawValue.map( node -> {
-         if ( node instanceof final ArrayNode arrayNode ) {
-            final SubmodelElementBuilder listBuilder = property -> {
-               final List<SubmodelElement> values = getValues( collection, property, context, arrayNode );
-               return new DefaultSubmodelElementList.Builder()
-                     .idShort( property.getName() )
-                     .displayName( LangStringMapper.NAME.map( property.getPreferredNames() ) )
-                     .description( LangStringMapper.TEXT.map( property.getDescriptions() ) )
-                     .value( values )
-                     .typeValueListElement( AasSubmodelElements.SUBMODEL_ELEMENT_COLLECTION )
-                     .orderRelevant( false )
-                     .build();
-            };
-            createSubmodelElement( listBuilder, context );
-            return context.getEnvironment();
-         }
-         createSubmodelElement( builder, context );
-         return context.getEnvironment();
-      } ).orElseGet( () -> {
-         createSubmodelElement( builder, context );
-         return context.getEnvironment();
-      } );
-=======
       final SubmodelElementBuilder listBuilder =
             tryFindPropertyMapper( context.getProperty() )
                   .flatMap( mapper ->
@@ -621,7 +591,8 @@
                                        .displayName( LangStringMapper.NAME.map( property.getPreferredNames() ) )
                                        .description( LangStringMapper.TEXT.map( property.getDescriptions() ) )
                                        .value( values )
-                                       .typeValueListElement( AasSubmodelElements.SUBMODEL_ELEMENT )
+                                       .typeValueListElement( AasSubmodelElements.SUBMODEL_ELEMENT_COLLECTION )
+                                       .orderRelevant( false )
                                        .build();
                               } ) )
                   .orElse( defaultBuilder );
@@ -629,7 +600,6 @@
       createSubmodelElement( listBuilder, context );
 
       return context.getEnvironment();
->>>>>>> e96699e2
    }
 
    private <T extends Collection> List<SubmodelElement> getValues( final T collection, final Property property, final Context context,
