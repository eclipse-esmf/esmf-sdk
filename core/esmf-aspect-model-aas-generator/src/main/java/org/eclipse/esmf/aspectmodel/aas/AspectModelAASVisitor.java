--- conflicted
+++ resolved
@@ -283,11 +283,7 @@
       final List<SubmodelElement> submodelElements =
             visitProperties( entity.getAllProperties(), context );
       return new DefaultSubmodelElementCollection.Builder()
-<<<<<<< HEAD
             .idShort( entity.getName() )
-=======
-            .idShort( ID_PREFIX + name )
->>>>>>> ae9f5aed
             .displayName( LangStringMapper.NAME.map( entity.getPreferredNames() ) )
             .description( LangStringMapper.TEXT.map( entity.getDescriptions() ) )
             .value( submodelElements )
