--- conflicted
+++ resolved
@@ -17,14 +17,12 @@
 import java.util.Collections;
 import java.util.HashSet;
 import java.util.List;
+import java.util.Map;
 import java.util.Optional;
 import java.util.Set;
 import java.util.stream.Collectors;
 import java.util.stream.StreamSupport;
 
-<<<<<<< HEAD
-import org.eclipse.digitaltwin.aas4j.v3.model.AASSubmodelElements;
-=======
 import org.eclipse.esmf.aspectmodel.urn.AspectModelUrn;
 import org.eclipse.esmf.aspectmodel.vocabulary.SAMM;
 import org.eclipse.esmf.characteristic.Code;
@@ -61,10 +59,10 @@
 import org.apache.jena.vocabulary.RDF;
 import org.apache.jena.vocabulary.XSD;
 import org.eclipse.digitaltwin.aas4j.v3.model.AasSubmodelElements;
->>>>>>> 4432aded
 import org.eclipse.digitaltwin.aas4j.v3.model.AssetAdministrationShell;
 import org.eclipse.digitaltwin.aas4j.v3.model.ConceptDescription;
 import org.eclipse.digitaltwin.aas4j.v3.model.DataSpecificationIec61360;
+import org.eclipse.digitaltwin.aas4j.v3.model.DataTypeIec61360;
 import org.eclipse.digitaltwin.aas4j.v3.model.EmbeddedDataSpecification;
 import org.eclipse.digitaltwin.aas4j.v3.model.Environment;
 import org.eclipse.digitaltwin.aas4j.v3.model.Key;
@@ -103,12 +101,6 @@
 import org.slf4j.Logger;
 import org.slf4j.LoggerFactory;
 
-<<<<<<< HEAD
-import com.fasterxml.jackson.databind.JsonNode;
-import com.fasterxml.jackson.databind.node.ArrayNode;
-
-=======
->>>>>>> 4432aded
 public class AspectModelAASVisitor implements AspectVisitor<Environment, Context> {
    private static final Logger LOG = LoggerFactory.getLogger( AspectModelAASVisitor.class );
    private static final ValueSerializer VALUE_SERIALIZER = new ValueSerializer();
@@ -118,6 +110,32 @@
    public static final String CONCEPT_DESCRIPTION_CATEGORY = "APPLICATION_CLASS";
    public static final String CONCEPT_DESCRIPTION_DATA_SPECIFICATION_URL =
          "https://admin-shell.io/DataSpecificationTemplates/DataSpecificationIec61360/3/0";
+
+   /**
+    * Maps Aspect types to DataTypeIEC61360 Schema types, with no explicit mapping defaulting to
+    * string
+    */
+   private static final Map<Resource, DataTypeIec61360> TYPE_MAP =
+         ImmutableMap.<Resource, DataTypeIec61360> builder()
+               .put( XSD.xboolean, DataTypeIec61360.BOOLEAN )
+               .put( XSD.decimal, DataTypeIec61360.INTEGER_MEASURE )
+               .put( XSD.integer, DataTypeIec61360.INTEGER_MEASURE )
+               .put( XSD.xfloat, DataTypeIec61360.REAL_MEASURE )
+               .put( XSD.xdouble, DataTypeIec61360.REAL_MEASURE )
+               .put( XSD.xbyte, DataTypeIec61360.INTEGER_COUNT )
+               .put( XSD.xshort, DataTypeIec61360.INTEGER_COUNT )
+               .put( XSD.xint, DataTypeIec61360.INTEGER_COUNT )
+               .put( XSD.xlong, DataTypeIec61360.INTEGER_COUNT )
+               .put( XSD.unsignedByte, DataTypeIec61360.INTEGER_COUNT )
+               .put( XSD.unsignedShort, DataTypeIec61360.INTEGER_COUNT )
+               .put( XSD.unsignedInt, DataTypeIec61360.INTEGER_COUNT )
+               .put( XSD.unsignedLong, DataTypeIec61360.INTEGER_COUNT )
+               .put( XSD.positiveInteger, DataTypeIec61360.INTEGER_COUNT )
+               .put( XSD.nonPositiveInteger, DataTypeIec61360.INTEGER_COUNT )
+               .put( XSD.negativeInteger, DataTypeIec61360.INTEGER_COUNT )
+               .put( XSD.nonNegativeInteger, DataTypeIec61360.INTEGER_COUNT )
+               .put( RDF.langString, DataTypeIec61360.STRING )
+               .build();
 
    private interface SubmodelElementBuilder {
       SubmodelElement build( Property property );
@@ -399,7 +417,7 @@
             .preferredName( preferredNames )
             .shortName( LangStringMapper.SHORT_NAME.createLangString( property.getName(), DEFAULT_LOCALE ) )
 
-            .dataType( AasDataTypeMapper.mapIEC61360DataType( property.getCharacteristic() ) )
+            .dataType( mapIEC61360DataType( property.getCharacteristic() ) )
             .build();
    }
 
@@ -415,8 +433,6 @@
             .build();
    }
 
-<<<<<<< HEAD
-=======
    private DataTypeIec61360 mapIEC61360DataType( final Optional<Characteristic> characteristic ) {
       return mapIEC61360DataType(
             characteristic.flatMap( Characteristic::getDataType ).map( Type::getUrn ).orElse( RDF.langString.getURI() ) );
@@ -431,7 +447,6 @@
       return TYPE_MAP.getOrDefault( resource, DataTypeIec61360.STRING );
    }
 
->>>>>>> 4432aded
    private void createSubmodelElement( final SubmodelElementBuilder op, final Context context ) {
       final Property property = context.getProperty();
       final SubmodelElement submodelElement = op.build( property );
@@ -627,7 +642,7 @@
       if ( embeddedDataSpecification.stream().findFirst().isPresent() ) {
          final DataSpecificationIec61360 dataSpecificationContent =
                (DataSpecificationIec61360) embeddedDataSpecification.stream().findFirst().get().getDataSpecificationContent();
-         dataSpecificationContent.setDataType( AasDataTypeMapper.mapIEC61360DataType( enumeration ) );
+         dataSpecificationContent.setDataType( mapIEC61360DataType( enumeration ) );
          final List<ValueReferencePair> valueReferencePairs =
                enumeration.getValues().stream()
                      .map( enumerationValue -> {
