--- conflicted
+++ resolved
@@ -27,12 +27,7 @@
             .valueType( AasDataTypeMapper.mapAspectTypeToAASXSDataType( mapType( type ) ) )
             .displayName( LangStringMapper.NAME.map( property.getPreferredNames() ) )
             .value( context.getPropertyValue( UNKNOWN_EXAMPLE ) )
-<<<<<<< HEAD
-            .description( LangStringMapper.TEXT.map( property.getDescriptions() ) )
-            .semanticId( buildReferenceToConceptDescription( property ) )
-=======
             .semanticID( buildReferenceToConceptDescription( property ) )
->>>>>>> 35b78193
             .build();
    }
 
