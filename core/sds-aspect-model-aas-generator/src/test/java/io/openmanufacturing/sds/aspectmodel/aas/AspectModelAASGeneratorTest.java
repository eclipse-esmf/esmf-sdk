--- conflicted
+++ resolved
@@ -19,35 +19,32 @@
 import java.io.ByteArrayInputStream;
 import java.io.ByteArrayOutputStream;
 import java.io.IOException;
-<<<<<<< HEAD
-=======
+import java.io.InputStream;
+import java.net.InetSocketAddress;
+import java.net.Proxy;
 import java.net.URL;
->>>>>>> 585edf02
 import java.nio.charset.StandardCharsets;
 import java.util.List;
 import java.util.Map;
 import java.util.Set;
 import java.util.stream.Collectors;
 
-<<<<<<< HEAD
-import org.assertj.core.api.InstanceOfAssertFactories;
-=======
 import javax.xml.XMLConstants;
 import javax.xml.transform.stream.StreamSource;
 import javax.xml.validation.Schema;
 import javax.xml.validation.SchemaFactory;
 import javax.xml.validation.Validator;
 
->>>>>>> 585edf02
+import org.assertj.core.api.InstanceOfAssertFactories;
 import org.eclipse.digitaltwin.aas4j.v3.dataformat.DeserializationException;
 import org.eclipse.digitaltwin.aas4j.v3.dataformat.xml.XmlDeserializer;
+import org.eclipse.digitaltwin.aas4j.v3.model.AbstractLangString;
 import org.eclipse.digitaltwin.aas4j.v3.model.ConceptDescription;
 import org.eclipse.digitaltwin.aas4j.v3.model.DataSpecificationContent;
 import org.eclipse.digitaltwin.aas4j.v3.model.DataSpecificationIec61360;
 import org.eclipse.digitaltwin.aas4j.v3.model.DataTypeDefXSD;
 import org.eclipse.digitaltwin.aas4j.v3.model.EmbeddedDataSpecification;
 import org.eclipse.digitaltwin.aas4j.v3.model.Environment;
-import org.eclipse.digitaltwin.aas4j.v3.model.LangString;
 import org.eclipse.digitaltwin.aas4j.v3.model.MultiLanguageProperty;
 import org.eclipse.digitaltwin.aas4j.v3.model.Property;
 import org.eclipse.digitaltwin.aas4j.v3.model.SubmodelElement;
@@ -57,6 +54,7 @@
 import org.junit.jupiter.params.ParameterizedTest;
 import org.junit.jupiter.params.provider.EnumSource;
 import org.xml.sax.SAXException;
+import org.xml.sax.SAXParseException;
 
 import com.fasterxml.jackson.databind.JsonNode;
 
@@ -71,7 +69,7 @@
 
    public static final String XML_XSD_AAS_SCHEMA_LOCATION =
          "https://raw.githubusercontent.com/aas-core-works/aas-core3.0-testgen/403a0a7cca4a787f642b226bc940ae2d2b319dad/test_data/schema.xsd";
-       //  "https://raw.githubusercontent.com/admin-shell-io/aas-specs/v3.0.6/schemas/xml/AAS.xsd";
+   //  "https://raw.githubusercontent.com/admin-shell-io/aas-specs/v3.0.6/schemas/xml/AAS.xsd";
 
    AspectModelAASGenerator generator = new AspectModelAASGenerator();
 
@@ -89,7 +87,7 @@
                               .asList()
                               .hasSize( 2 )
                               .allSatisfy( langString -> {
-                                 List.of( "en", "de" ).contains( ((LangString) langString).getLanguage() );
+                                 List.of( "en", "de" ).contains( ((AbstractLangString) langString).getLanguage() );
                               } );
                      } );
             } );
@@ -177,13 +175,8 @@
       assertEquals( 1, env.getSubmodels().size(), "Not exactly one Submodel in AAS." );
       assertEquals( 1, env.getSubmodels().get( 0 ).getSubmodelElements().size(), "Not exactly one SubmodelElement in AAS." );
       final SubmodelElement submodelElement = env.getSubmodels().get( 0 ).getSubmodelElements().get( 0 );
-<<<<<<< HEAD
       assertTrue( submodelElement instanceof SubmodelElementList, "SubmodelElement is not a SubmodelElementList" );
-      assertEquals( "testProperty", submodelElement.getIdShort() );
-=======
-      assertTrue( submodelElement instanceof SubmodelElementCollection, "SubmodelElement is not a SubmodelElementCollection" );
       assertEquals( "id_testProperty", submodelElement.getIdShort() );
->>>>>>> 585edf02
 
       getDataSpecificationIEC61360( "urn:bamm:io.openmanufacturing.test:1.0.0#testProperty", env );
    }
@@ -194,13 +187,8 @@
       assertEquals( 1, env.getSubmodels().size(), "Not exactly one Submodel in AAS." );
       assertEquals( 1, env.getSubmodels().get( 0 ).getSubmodelElements().size(), "Not exactly one SubmodelElement in AAS." );
       final SubmodelElement submodelElement = env.getSubmodels().get( 0 ).getSubmodelElements().get( 0 );
-<<<<<<< HEAD
       assertTrue( submodelElement instanceof SubmodelElementList, "SubmodelElement is not a SubmodelElementList" );
-      assertEquals( "testProperty", submodelElement.getIdShort() );
-=======
-      assertTrue( submodelElement instanceof SubmodelElementList, "SubmodelElement is not a SubmodelElementCollection" );
       assertEquals( "id_testProperty", submodelElement.getIdShort() );
->>>>>>> 585edf02
 
       getDataSpecificationIEC61360( "urn:bamm:io.openmanufacturing.test:1.0.0#testProperty", env );
    }
@@ -211,13 +199,8 @@
       assertEquals( 1, env.getSubmodels().size(), "Not exactly one Submodel in AAS." );
       assertEquals( 1, env.getSubmodels().get( 0 ).getSubmodelElements().size(), "Not exactly one SubmodelElement in AAS." );
       final SubmodelElement submodelElement = env.getSubmodels().get( 0 ).getSubmodelElements().get( 0 );
-<<<<<<< HEAD
       assertTrue( submodelElement instanceof SubmodelElementList, "SubmodelElement is not a SubmodelElementList" );
-      assertEquals( "testProperty", submodelElement.getIdShort() );
-=======
-      assertTrue( submodelElement instanceof SubmodelElementCollection, "SubmodelElement is not a SubmodelElementCollection" );
       assertEquals( "id_testProperty", submodelElement.getIdShort() );
->>>>>>> 585edf02
 
       getDataSpecificationIEC61360( "urn:bamm:io.openmanufacturing.test:1.0.0#testProperty", env );
    }
@@ -228,13 +211,8 @@
       assertEquals( 1, env.getSubmodels().size(), "Not exactly one Submodel in AAS." );
       assertEquals( 1, env.getSubmodels().get( 0 ).getSubmodelElements().size(), "Not exactly one SubmodelElement in AAS." );
       final SubmodelElement submodelElement = env.getSubmodels().get( 0 ).getSubmodelElements().get( 0 );
-<<<<<<< HEAD
       assertTrue( submodelElement instanceof SubmodelElementList, "SubmodelElement is not a SubmodelElementList" );
-      assertEquals( "testProperty", submodelElement.getIdShort() );
-=======
-      assertTrue( submodelElement instanceof SubmodelElementList, "SubmodelElement is not a SubmodelElementCollection" );
       assertEquals( "id_testProperty", submodelElement.getIdShort() );
->>>>>>> 585edf02
 
       getDataSpecificationIEC61360( "urn:bamm:io.openmanufacturing.test:1.0.0#testProperty", env );
    }
@@ -265,7 +243,7 @@
 
       final DataSpecificationContent dataSpecificationContent = getDataSpecificationIEC61360( "urn:bamm:io.openmanufacturing.test:1.0.0#testProperty", env );
 
-      assertEquals( "percent", ((DataSpecificationIec61360)dataSpecificationContent).getUnit(), "Unit is not percent" );
+      assertEquals( "percent", ((DataSpecificationIec61360) dataSpecificationContent).getUnit(), "Unit is not percent" );
    }
 
    @Test
@@ -318,14 +296,14 @@
       final DataSpecificationIec61360 dataSpecificationContent =
             (DataSpecificationIec61360)
                   env.getConceptDescriptions().stream()
-                  .filter( x -> x.getIdShort().equals( "id_TestEnumeration" ) )
-                  .findFirst()
-                  .get()
-                  .getEmbeddedDataSpecifications()
-                  .stream()
-                  .findFirst()
-                  .get()
-                  .getDataSpecificationContent();
+                        .filter( x -> x.getIdShort().equals( "id_TestEnumeration" ) )
+                        .findFirst()
+                        .get()
+                        .getEmbeddedDataSpecifications()
+                        .stream()
+                        .findFirst()
+                        .get()
+                        .getDataSpecificationContent();
       assertEquals( 3, dataSpecificationContent.getValueList().getValueReferencePairs().size() );
 
       assertEquals( 1, env.getSubmodels().size() );
@@ -351,7 +329,10 @@
       try {
          validate( new ByteArrayInputStream( xmlFile ) );
       } catch ( final SAXException e ) {
-         final String model = "AAS XML file causing the Exception. \n" + new String( xmlFile, StandardCharsets.UTF_8 );
+         final String xmlContent = new String( xmlFile, StandardCharsets.UTF_8 );
+         final int line = ((SAXParseException) e).getLineNumber();
+         final String faultyLine = xmlContent.lines().skip( line - 1 ).findFirst().orElse( "" );
+         final String model = "AAS XML file causing the Exception. \nProblem within line " + line + ": " + faultyLine + "\n" + xmlContent;
          throw new SAXException( model, e );
       }
 
@@ -400,24 +381,18 @@
       return generator.generateXmlOutput( aspect );
    }
 
-<<<<<<< HEAD
    private void validate( final ByteArrayInputStream xmlStream ) throws IOException, SAXException {
       final SchemaFactory factory =
             SchemaFactory.newInstance( XMLConstants.W3C_XML_SCHEMA_NS_URI );
-      final Schema schema = factory.newSchema( new URL( "https://raw.githubusercontent.com/admin-shell-io/aas-specs/V3.0.5RC02/schemas/xml/AAS.xsd" ) );
+      final String proxyHost = System.getProperty( "http.proxyHost", "localhost" );
+      final int proxyPort = Integer.parseInt( System.getProperty( "http.proxyPort", "3128" ) );
+      final Proxy proxy = new Proxy( Proxy.Type.HTTP, new InetSocketAddress( proxyHost, proxyPort ) );
+      final InputStream content = (InputStream) new URL( XML_XSD_AAS_SCHEMA_LOCATION ).openConnection( proxy ).getContent();
+      final Schema schema = factory.newSchema( new StreamSource( content ) );
       final Validator validator = schema.newValidator();
       validator.validate( new StreamSource( xmlStream ), null );
-=======
-   private void validate(ByteArrayInputStream xmlStream) throws IOException, SAXException {
-         SchemaFactory factory =
-               SchemaFactory.newInstance( XMLConstants.W3C_XML_SCHEMA_NS_URI);
-         Schema schema = factory.newSchema(new URL( XML_XSD_AAS_SCHEMA_LOCATION ) );
-         Validator validator = schema.newValidator();
-         validator.validate(new StreamSource( xmlStream ), null);
->>>>>>> 585edf02
-
-   }
-
+
+   }
 
    private Aspect loadAspect( final TestAspect testAspect ) {
       final VersionedModel model = TestResources.getModel( testAspect, KnownVersion.getLatest() ).get();
@@ -433,11 +408,9 @@
       return deserializer.read( byteStream );
    }
 
-<<<<<<< HEAD
    private Environment loadAASX( final byte[] data, final TestAspect testAspect ) throws DeserializationException {
       final XmlDeserializer deserializer = new XmlDeserializer();
       return deserializer.read( new ByteArrayInputStream( data ) );
    }
-=======
->>>>>>> 585edf02
+
 }