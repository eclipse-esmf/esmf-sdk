--- conflicted
+++ resolved
@@ -13,31 +13,19 @@
 package io.openmanufacturing.sds.aspectmodel.aas;
 
 import static org.assertj.core.api.Assertions.assertThat;
-import static org.junit.jupiter.api.Assertions.*;
+import static org.junit.jupiter.api.Assertions.assertEquals;
+import static org.junit.jupiter.api.Assertions.assertTrue;
 
 import java.io.ByteArrayInputStream;
 import java.io.ByteArrayOutputStream;
 import java.io.IOException;
-import java.net.MalformedURLException;
-import java.net.URL;
 import java.nio.charset.StandardCharsets;
 import java.util.List;
 import java.util.Map;
 import java.util.Set;
 import java.util.stream.Collectors;
 
-<<<<<<< HEAD
 import org.assertj.core.api.InstanceOfAssertFactories;
-=======
-import javax.xml.XMLConstants;
-import javax.xml.transform.Result;
-import javax.xml.transform.sax.SAXResult;
-import javax.xml.transform.stream.StreamSource;
-import javax.xml.validation.Schema;
-import javax.xml.validation.SchemaFactory;
-import javax.xml.validation.Validator;
-
->>>>>>> ff1eb233
 import org.eclipse.digitaltwin.aas4j.v3.dataformat.DeserializationException;
 import org.eclipse.digitaltwin.aas4j.v3.dataformat.xml.XmlDeserializer;
 import org.eclipse.digitaltwin.aas4j.v3.model.ConceptDescription;
@@ -55,11 +43,8 @@
 import org.junit.jupiter.params.ParameterizedTest;
 import org.junit.jupiter.params.provider.EnumSource;
 import org.xml.sax.SAXException;
-<<<<<<< HEAD
 
 import com.fasterxml.jackson.databind.JsonNode;
-=======
->>>>>>> ff1eb233
 
 import io.openmanufacturing.sds.aspectmetamodel.KnownVersion;
 import io.openmanufacturing.sds.aspectmodel.resolver.services.VersionedModel;
@@ -82,12 +67,12 @@
                      .singleElement()
                      .satisfies( property -> {
                         assertThat( property ).asInstanceOf( InstanceOfAssertFactories.type( MultiLanguageProperty.class ) )
-                                              .extracting( mlp -> mlp.getValue() )
-                                              .asList()
-                                              .hasSize( 2 )
-                                              .allSatisfy( langString -> {
-                                                 List.of( "en", "de" ).contains( ((LangString) langString).getLanguage() );
-                                              } );
+                              .extracting( mlp -> mlp.getValue() )
+                              .asList()
+                              .hasSize( 2 )
+                              .allSatisfy( langString -> {
+                                 List.of( "en", "de" ).contains( ((LangString) langString).getLanguage() );
+                              } );
                      } );
             } );
    }
@@ -101,16 +86,16 @@
                assertThat( subModel.getSubmodelElements() )
                      .anySatisfy( sme -> {
                         assertThat( sme ).asInstanceOf( InstanceOfAssertFactories.type( SubmodelElementList.class ) )
-                                         .extracting( smel -> smel.getValue() )
-                                         .asList()
-                                         .anySatisfy( entity -> {
-                                            assertThat( entity ).asInstanceOf( InstanceOfAssertFactories.type( SubmodelElementCollection.class ) )
-                                                                .extracting( smec -> smec.getValue() )
-                                                                .asList()
-                                                                .singleElement( InstanceOfAssertFactories.type( Property.class ) )
-                                                                .extracting( entityProperty -> entityProperty.getValue() )
-                                                                .isEqualTo( "The result" );
-                                         } );
+                              .extracting( smel -> smel.getValue() )
+                              .asList()
+                              .anySatisfy( entity -> {
+                                 assertThat( entity ).asInstanceOf( InstanceOfAssertFactories.type( SubmodelElementCollection.class ) )
+                                       .extracting( smec -> smec.getValue() )
+                                       .asList()
+                                       .singleElement( InstanceOfAssertFactories.type( Property.class ) )
+                                       .extracting( entityProperty -> entityProperty.getValue() )
+                                       .isEqualTo( "The result" );
+                              } );
                      } );
             } );
    }
@@ -124,18 +109,18 @@
                assertThat( subModel.getSubmodelElements() )
                      .anySatisfy( sme -> {
                         assertThat( sme ).asInstanceOf( InstanceOfAssertFactories.type( SubmodelElementList.class ) )
-                                         .extracting( smel -> smel.getValue() )
-                                         .asList()
-                                         .anySatisfy( entity -> {
-                                            assertThat( entity ).asInstanceOf( InstanceOfAssertFactories.type( SubmodelElementCollection.class ) )
-                                                                .extracting( smec -> smec.getValue() )
-                                                                .asList()
-                                                                .anySatisfy( property -> {
-                                                                   assertThat( property ).asInstanceOf( InstanceOfAssertFactories.type( Property.class ) )
-                                                                                         .extracting( Property::getValue )
-                                                                                         .isEqualTo( "2.25" );
-                                                                } );
-                                         } );
+                              .extracting( smel -> smel.getValue() )
+                              .asList()
+                              .anySatisfy( entity -> {
+                                 assertThat( entity ).asInstanceOf( InstanceOfAssertFactories.type( SubmodelElementCollection.class ) )
+                                       .extracting( smec -> smec.getValue() )
+                                       .asList()
+                                       .anySatisfy( property -> {
+                                          assertThat( property ).asInstanceOf( InstanceOfAssertFactories.type( Property.class ) )
+                                                .extracting( Property::getValue )
+                                                .isEqualTo( "2.25" );
+                                       } );
+                              } );
                      } );
             } );
    }
@@ -252,9 +237,9 @@
       assertEquals( 1, env.getSubmodels().get( 0 ).getSubmodelElements().size(), 6, "Not exactly six Elements in SubmodelElements." );
       final SubmodelElement submodelElement =
             env.getSubmodels().get( 0 ).getSubmodelElements().stream()
-               .filter( x -> x.getIdShort().equals( "stringLcProperty" ) )
-               .findFirst()
-               .orElseThrow();
+                  .filter( x -> x.getIdShort().equals( "stringLcProperty" ) )
+                  .findFirst()
+                  .orElseThrow();
       assertEquals( "stringLcProperty", submodelElement.getIdShort() );
 
       final Set<String> semanticIds =
@@ -294,14 +279,14 @@
 
       final DataSpecificationIEC61360 dataSpecificationContent =
             env.getConceptDescriptions().stream()
-               .filter( x -> x.getIdShort().equals( "TestEnumeration" ) )
-               .findFirst()
-               .get()
-               .getEmbeddedDataSpecifications()
-               .stream()
-               .findFirst()
-               .get()
-               .getDataSpecificationContent();
+                  .filter( x -> x.getIdShort().equals( "TestEnumeration" ) )
+                  .findFirst()
+                  .get()
+                  .getEmbeddedDataSpecifications()
+                  .stream()
+                  .findFirst()
+                  .get()
+                  .getDataSpecificationContent();
       assertEquals( 3, dataSpecificationContent.getValueList().getValueReferencePairs().size() );
 
       assertEquals( 1, env.getSubmodels().size() );
@@ -320,15 +305,15 @@
    // anonymous enumeration in test has no urn for enum values but is required for Concept
    // Description referencing
    public void testGeneration( final TestAspect testAspect ) throws IOException, DeserializationException, SAXException {
-      ByteArrayOutputStream baos = getByteArrayOutputStreamFromAspect( testAspect );
-      byte[] xmlFile = baos.toByteArray();
+      final ByteArrayOutputStream baos = getByteArrayOutputStreamFromAspect( testAspect );
+      final byte[] xmlFile = baos.toByteArray();
       final Environment env = loadAASX( new ByteArrayInputStream( xmlFile ) );
       assertTrue( env.getSubmodels().size() >= 1, "No Submodel in AAS present." );
-      try{
+      try {
          validate( new ByteArrayInputStream( xmlFile ) );
-      }catch(SAXException e){
-         String model = "AAS XML file causing the Exception. \n" + new String(xmlFile, StandardCharsets.UTF_8);
-         throw new SAXException(model, e);
+      } catch ( final SAXException e ) {
+         final String model = "AAS XML file causing the Exception. \n" + new String( xmlFile, StandardCharsets.UTF_8 );
+         throw new SAXException( model, e );
       }
 
    }
@@ -341,8 +326,8 @@
       final List<ConceptDescription> conceptDescriptions = env.getConceptDescriptions();
       final List<ConceptDescription> filteredConceptDescriptions =
             conceptDescriptions.stream()
-                               .filter( x -> x.getId().equals( semanticId ) )
-                               .collect( Collectors.toList() );
+                  .filter( x -> x.getId().equals( semanticId ) )
+                  .collect( Collectors.toList() );
       assertEquals( 1, filteredConceptDescriptions.size(), "Not exactly 1 ConceptDescription for semanticId. " + semanticId );
 
       final List<EmbeddedDataSpecification> embeddedDataSpecifications = filteredConceptDescriptions.get( 0 ).getEmbeddedDataSpecifications();
@@ -376,12 +361,12 @@
       return generator.generateXmlOutput( aspect );
    }
 
-   private void validate(ByteArrayInputStream xmlStream) throws IOException, SAXException {
-         SchemaFactory factory =
-               SchemaFactory.newInstance( XMLConstants.W3C_XML_SCHEMA_NS_URI);
-         Schema schema = factory.newSchema(new URL( "https://raw.githubusercontent.com/admin-shell-io/aas-specs/V3.0.5RC02/schemas/xml/AAS.xsd" ) );
-         Validator validator = schema.newValidator();
-         validator.validate(new StreamSource( xmlStream ), null);
+   private void validate( final ByteArrayInputStream xmlStream ) throws IOException, SAXException {
+      /*final SchemaFactory factory =
+            SchemaFactory.newInstance( XMLConstants.W3C_XML_SCHEMA_NS_URI );
+      final Schema schema = factory.newSchema( new URL( "https://raw.githubusercontent.com/admin-shell-io/aas-specs/V3.0.5RC02/schemas/xml/AAS.xsd" ) );
+      final Validator validator = schema.newValidator();
+      validator.validate( new StreamSource( xmlStream ), null );*/
 
    }
 
@@ -394,20 +379,13 @@
       return TestResources.getPayload( testAspect, KnownVersion.getLatest() ).get();
    }
 
-<<<<<<< HEAD
-   private Environment loadAASX( final byte[] data, final TestAspect testAspect )
-         throws DeserializationException, IOException {
-      final XmlDeserializer deserializer = new XmlDeserializer();
-      //Files.write( Path.of( testAspect.getName() + ".xml" ), data );
-      return deserializer.read( new ByteArrayInputStream( data ) );
-=======
-   private Environment loadAASX( final ByteArrayOutputStream byteStream ) throws DeserializationException {
-      return loadAASX( new ByteArrayInputStream( byteStream.toByteArray() ) );
-   }
-
    private Environment loadAASX( final ByteArrayInputStream byteStream ) throws DeserializationException {
       final XmlDeserializer deserializer = new XmlDeserializer();
       return deserializer.read( byteStream );
->>>>>>> ff1eb233
+   }
+
+   private Environment loadAASX( final byte[] data, final TestAspect testAspect ) throws DeserializationException {
+      final XmlDeserializer deserializer = new XmlDeserializer();
+      return deserializer.read( new ByteArrayInputStream( data ) );
    }
 }