--- conflicted
+++ resolved
@@ -30,6 +30,7 @@
 import org.apache.jena.rdf.model.RDFList;
 import org.apache.jena.rdf.model.RDFNode;
 import org.apache.jena.rdf.model.Resource;
+import org.apache.jena.rdf.model.ResourceFactory;
 import org.apache.jena.rdf.model.Statement;
 import org.apache.jena.vocabulary.RDF;
 import org.apache.jena.vocabulary.RDFS;
@@ -84,32 +85,21 @@
 
    protected MetaModelBaseAttributes buildBaseAttributes( final Resource resource ) {
       return MetaModelBaseAttributes.fromModelElement( metaModelVersion, resource, model, bamm );
-<<<<<<< HEAD
-=======
-   }
-
-   protected Optional<Statement> optionalPropertyValue( final Resource subject, final org.apache.jena.rdf.model.Property type ) {
-      return modelElementFactory.propertyValue( subject, type );
-   }
-
-   protected Statement propertyValue( final Resource subject, final org.apache.jena.rdf.model.Property type ) {
-      return optionalPropertyValue( subject, type ).orElseThrow( () -> new AspectLoadingException( "Missing Property " + type + " on " + subject ) );
->>>>>>> 7e594ee6
    }
 
    protected Statement propertyValueFromTypeTree( final Resource subject, final org.apache.jena.rdf.model.Property property ) {
-      final Optional<Statement> valueStatement = optionalPropertyValue( subject, property );
+      final Optional<Statement> valueStatement = optionalAttributeValue( subject, property );
       if ( valueStatement.isPresent() ) {
          return valueStatement.get();
       }
 
       // Check if the subject is a Property reference, then we should continue to search the referenced Property
-      final Optional<Statement> propertyStatement = optionalPropertyValue( subject, bamm.property() );
+      final Optional<Statement> propertyStatement = optionalAttributeValue( subject, bamm.property() );
       if ( propertyStatement.isPresent() ) {
          return propertyValueFromTypeTree( propertyStatement.get().getObject().asResource(), property );
       }
 
-      final Statement extendsStatement = optionalPropertyValue( subject, bamm._extends() )
+      final Statement extendsStatement = optionalAttributeValue( subject, bamm._extends() )
             .orElseThrow( () -> new AspectLoadingException( "Property " + property + " not found on " + subject + " or its supertypes" ) );
       final Resource superType = extendsStatement.getObject().asResource();
       return propertyValueFromTypeTree( superType, property );
@@ -176,17 +166,10 @@
 
       return Optional.of( new DefaultUnit(
             MetaModelBaseAttributes.fromModelElement( metaModelVersion, unitResource, model, bamm ),
-<<<<<<< HEAD
             optionalAttributeValue( unitResource, bamm.symbol() ).map( Statement::getString ),
             optionalAttributeValue( unitResource, bamm.commonCode() ).map( Statement::getString ),
             optionalAttributeValue( unitResource, bamm.referenceUnit() ).map( Statement::getResource ).map( Resource::getLocalName ),
             optionalAttributeValue( unitResource, bamm.conversionFactor() ).map( Statement::getString ),
-=======
-            optionalPropertyValue( unitResource, bamm.symbol() ).map( Statement::getString ),
-            optionalPropertyValue( unitResource, bamm.commonCode() ).map( Statement::getString ),
-            optionalPropertyValue( unitResource, bamm.referenceUnit() ).map( Statement::getResource ).map( Resource::getLocalName ),
-            optionalPropertyValue( unitResource, bamm.conversionFactor() ).map( Statement::getString ),
->>>>>>> 7e594ee6
             Streams.stream( model.listStatements( unitResource, bamm.quantityKind(), (RDFNode) null ) )
                   .flatMap( quantityKindStatement -> QuantityKinds.fromName( quantityKindStatement.getObject().asResource().getLocalName() ).stream() )
                   .collect( Collectors.toSet() ) ) );
@@ -286,14 +269,8 @@
    private EntityInstance buildEntityInstance( final Resource entityInstance, final Entity type ) {
       final Map<Property, Value> assertions = new HashMap<>();
       type.getAllProperties().forEach( property -> {
-<<<<<<< HEAD
-         final AspectModelUrn propertyUrn = property.getAspectModelUrn()
-               .orElseThrow( () -> new AspectLoadingException( "Invalid Property without a URN found" ) );
-         final org.apache.jena.rdf.model.Property rdfProperty = entityInstance.getModel().createProperty( propertyUrn.getUrn().toASCIIString() );
-=======
          final AspectModelUrn propertyUrn = property.getAspectModelUrn().orElseThrow( () -> new AspectLoadingException( "Invalid Property without a URN found" ) );
          final org.apache.jena.rdf.model.Property rdfProperty = ResourceFactory.createProperty( propertyUrn.getUrn().toASCIIString() );
->>>>>>> 7e594ee6
          final Statement statement = entityInstance.getProperty( rdfProperty );
          if ( statement == null ) {
             if ( property.isOptional() ) {
