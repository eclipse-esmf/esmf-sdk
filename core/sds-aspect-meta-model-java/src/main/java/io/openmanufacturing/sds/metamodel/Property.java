--- conflicted
+++ resolved
@@ -60,18 +60,7 @@
    }
 
    /**
-<<<<<<< HEAD
-=======
-    *
-    * @return
-    */
-   default boolean isAbstract() {
-      return false;
-   }
-
-   /**
-    * Returns the Property's unconstrained Characteristic
->>>>>>> 7e594ee6
+    * Returns true if the Property is abstract
     *
     * @return
     */
@@ -109,11 +98,4 @@
    default Optional<Property> getExtends() {
       return Optional.empty();
    }
-
-   /**
-    * @return the {@link AbstractProperty} that is extended by this Property, if present
-    */
-   default Optional<Property> getExtends() {
-      return Optional.empty();
-   }
 }