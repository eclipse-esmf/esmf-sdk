--- conflicted
+++ resolved
@@ -153,7 +153,6 @@
     */
    public static MetaModelBaseAttributes fromModelElement( final KnownVersion metaModelVersion,
          final Resource modelElement, final Model model, final BAMM bamm ) {
-<<<<<<< HEAD
       final AttributeValueRetriever valueRetriever = new AttributeValueRetriever( bamm );
 
       final Optional<AspectModelUrn> urn = getUrn( modelElement, bamm );
@@ -161,13 +160,6 @@
       final Set<LangString> descriptions = getLanguages( modelElement, bamm.description(), valueRetriever );
       final List<String> seeValues = getSeeValues( modelElement, bamm, valueRetriever );
       final String name = getName( modelElement, bamm )
-=======
-      final Optional<AspectModelUrn> urn = getUrn( modelElement, bamm );
-      final Set<LangString> preferredNames = getLanguages( modelElement, bamm.preferredName(), model );
-      final Set<LangString> descriptions = getLanguages( modelElement, bamm.description(), model );
-      final List<String> seeValues = getSeeValues( modelElement, model, bamm );
-      final String name = getNameFromInheritanceTree( modelElement, bamm )
->>>>>>> 7e594ee6
             .orElseGet( () -> getSyntheticName( modelElement, model, bamm ) );
       final boolean isSyntheticName = urn.isEmpty();
       return new MetaModelBaseAttributes( metaModelVersion, urn.orElse( null ), name, preferredNames, descriptions, seeValues, isSyntheticName );
