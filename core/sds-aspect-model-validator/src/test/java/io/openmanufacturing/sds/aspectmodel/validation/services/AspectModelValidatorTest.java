/*
 * Copyright (c) 2021 Robert Bosch Manufacturing Solutions GmbH
 *
 * See the AUTHORS file(s) distributed with this work for additional
 * information regarding authorship.
 *
 * This Source Code Form is subject to the terms of the Mozilla Public
 * License, v. 2.0. If a copy of the MPL was not distributed with this
 * file, You can obtain one at https://mozilla.org/MPL/2.0/.
 *
 * SPDX-License-Identifier: MPL-2.0
 */

package io.openmanufacturing.sds.aspectmodel.validation.services;

import static org.assertj.core.api.Assertions.assertThat;
import static org.junit.jupiter.api.Assertions.fail;

import java.io.ByteArrayInputStream;
import java.io.InputStream;
import java.math.BigInteger;
import java.nio.charset.StandardCharsets;
import java.util.Collection;
import java.util.List;

import org.apache.jena.rdf.model.Model;
import org.apache.jena.rdf.model.ModelFactory;
import org.apache.jena.rdf.model.RDFNode;
import org.apache.jena.rdf.model.Resource;
import org.apache.jena.rdf.model.ResourceFactory;
import org.apache.jena.rdf.model.Statement;
import org.apache.jena.riot.RDFLanguages;
import org.apache.jena.vocabulary.RDF;
import org.apache.jena.vocabulary.XSD;
import org.junit.jupiter.api.Test;
import org.junit.jupiter.params.ParameterizedTest;
import org.junit.jupiter.params.provider.EnumSource;
import org.junit.jupiter.params.provider.MethodSource;
import org.topbraid.shacl.vocabulary.SH;

import io.openmanufacturing.sds.aspectmetamodel.KnownVersion;
import io.openmanufacturing.sds.aspectmodel.resolver.services.VersionedModel;
import io.openmanufacturing.sds.aspectmodel.shacl.ShaclValidator;
import io.openmanufacturing.sds.aspectmodel.shacl.Shape;
import io.openmanufacturing.sds.aspectmodel.shacl.constraint.DatatypeConstraint;
import io.openmanufacturing.sds.aspectmodel.shacl.constraint.MinCountConstraint;
import io.openmanufacturing.sds.aspectmodel.shacl.path.PredicatePath;
import io.openmanufacturing.sds.aspectmodel.shacl.violation.ClassTypeViolation;
import io.openmanufacturing.sds.aspectmodel.shacl.violation.ClosedViolation;
import io.openmanufacturing.sds.aspectmodel.shacl.violation.DatatypeViolation;
import io.openmanufacturing.sds.aspectmodel.shacl.violation.DisjointViolation;
import io.openmanufacturing.sds.aspectmodel.shacl.violation.EqualsViolation;
import io.openmanufacturing.sds.aspectmodel.shacl.violation.InvalidValueViolation;
import io.openmanufacturing.sds.aspectmodel.shacl.violation.LanguageFromListViolation;
import io.openmanufacturing.sds.aspectmodel.shacl.violation.LessThanOrEqualsViolation;
import io.openmanufacturing.sds.aspectmodel.shacl.violation.LessThanViolation;
import io.openmanufacturing.sds.aspectmodel.shacl.violation.MaxCountViolation;
import io.openmanufacturing.sds.aspectmodel.shacl.violation.MaxExclusiveViolation;
import io.openmanufacturing.sds.aspectmodel.shacl.violation.MaxInclusiveViolation;
import io.openmanufacturing.sds.aspectmodel.shacl.violation.MaxLengthViolation;
import io.openmanufacturing.sds.aspectmodel.shacl.violation.MinCountViolation;
import io.openmanufacturing.sds.aspectmodel.shacl.violation.MinExclusiveViolation;
import io.openmanufacturing.sds.aspectmodel.shacl.violation.MinInclusiveViolation;
import io.openmanufacturing.sds.aspectmodel.shacl.violation.MinLengthViolation;
import io.openmanufacturing.sds.aspectmodel.shacl.violation.NodeKindViolation;
import io.openmanufacturing.sds.aspectmodel.shacl.violation.PatternViolation;
import io.openmanufacturing.sds.aspectmodel.shacl.violation.SparqlConstraintViolation;
import io.openmanufacturing.sds.aspectmodel.shacl.violation.UniqueLanguageViolation;
import io.openmanufacturing.sds.aspectmodel.shacl.violation.ValueFromListViolation;
import io.openmanufacturing.sds.aspectmodel.shacl.violation.Violation;
import io.openmanufacturing.sds.aspectmodel.validation.report.ValidationError;
import io.openmanufacturing.sds.aspectmodel.validation.report.ValidationReport;
import io.openmanufacturing.sds.test.InvalidTestAspect;
import io.openmanufacturing.sds.test.MetaModelVersions;
import io.openmanufacturing.sds.test.TestAspect;
import io.openmanufacturing.sds.test.TestModel;
import io.openmanufacturing.sds.test.TestResources;
import io.vavr.control.Try;

public class AspectModelValidatorTest extends MetaModelVersions {
   private static final String MISSING_PROPERTY_MESSAGE = "Property needs to have at least 1 values, but found 0";
   private final String namespace = "http://example.com#";
   private final AspectModelValidator service = new AspectModelValidator();

   private String getMetaModelUrn( final KnownVersion version ) {
      return "urn:bamm:io.openmanufacturing:meta-model:" + version.toVersionString() + "#";
   }

   private String getNameUrn( final KnownVersion version ) {
      return getMetaModelUrn( version ) + "name";
   }

   private String getPropertiesUrn( final KnownVersion version ) {
      return getMetaModelUrn( version ) + "properties";
   }

   @ParameterizedTest
   @MethodSource( value = "allVersions" )
   public void testValidAspect( final KnownVersion metaModelVersion ) {
      final Try<VersionedModel> validAspectModel = TestResources.getModel( TestAspect.ASPECT, metaModelVersion );
      final ValidationReport result = service.validate( validAspectModel );
      assertThat( result.conforms() ).isTrue();
      assertThat( result.getValidationErrors() ).hasSize( 0 );
   }

   /**
    * Test for a model that passes validation via BAMM's SHACL shapes but is actually invalid and can not be loaded using
    * {@link io.openmanufacturing.sds.metamodel.loader.AspectModelLoader#fromVersionedModel(VersionedModel)}.
    * This method and the corresponding test model should be removed once
    * <a href="https://github.com/OpenManufacturingPlatform/sds-bamm-aspect-meta-model/issues/173">BAMM-173</a> has been addressed
    * @param metaModelVersion the meta model version
    */
   @ParameterizedTest
   @MethodSource( value = "versionsStartingWith2_0_0" )
   public void testFalsePositiveValidation( final KnownVersion metaModelVersion ) {
      final TestModel testModel = InvalidTestAspect.ASPECT_WITH_FALSE_POSITIVE_VALIDATION;
      final Try<VersionedModel> aspectModel = TestResources.getModel( testModel, metaModelVersion );
      final ValidationReport result = service.validate( aspectModel );

      System.out.println( result.getValidationErrors().iterator().next() );
      assertThat( result.conforms() ).isFalse();
      assertThat( result.getValidationErrors().iterator().next() ).isOfAnyClassIn( ValidationError.Processing.class );
   }

   @ParameterizedTest
   @EnumSource( value = TestAspect.class, mode = EnumSource.Mode.EXCLUDE, names = {
         "ASPECT_WITH_CONSTRAINTS",
         // uses bamm-c:OPEN which is not specified, see https://github.com/OpenManufacturingPlatform/sds-bamm-aspect-meta-model/issues/174
         "ASPECT_WITH_FIXED_POINT",
         "ASPECT_WITH_FIXED_POINT_CONSTRAINT",
         "ASPECT_WITH_LANGUAGE_CONSTRAINT",
         "ASPECT_WITH_RANGE_CONSTRAINT_ON_CONSTRAINED_NUMERIC_TYPE", // uses bamm-c:OPEN
         "ASPECT_WITH_RANGE_CONSTRAINT_WITHOUT_MIN_MAX_DOUBLE_VALUE", // uses bamm-c:OPEN
         "ASPECT_WITH_RANGE_CONSTRAINT_WITHOUT_MIN_MAX_INTEGER_VALUE", // uses bamm-c:OPEN
         "ASPECT_WITH_RANGE_CONSTRAINT_WITH_ONLY_LOWER_BOUND", // uses bamm-c:OPEN
         "ASPECT_WITH_RANGE_CONSTRAINT_WITH_ONLY_LOWER_BOUND_INCL_BOUND_DEFINITION", // uses bamm-c:OPEN
         "ASPECT_WITH_RANGE_CONSTRAINT_WITH_ONLY_MIN_VALUE", // uses bamm-c:OPEN
         "ASPECT_WITH_RANGE_CONSTRAINT_WITH_ONLY_UPPER_BOUND", // uses bamm-c:OPEN
         "ASPECT_WITH_RANGE_CONSTRAINT_WITH_ONLY_UPPER_BOUND_INCL_BOUND_DEFINITION" // uses bamm-c:OPEN
   } )
   public void testValidateTestAspectModel( final TestAspect testAspect ) {
      final Try<VersionedModel> tryModel = TestResources.getModel( testAspect, KnownVersion.getLatest() );
      final VersionedModel versionedModel = tryModel.get();

      final ValidationReport report = service.validate( tryModel );
      if ( !report.conforms() ) {
         report.getValidationErrors().forEach( System.out::println );
      }
      assertThat( report.conforms() ).isTrue();

      final List<String> elements = versionedModel.getRawModel().listStatements( null, RDF.type, (RDFNode) null )
            .mapWith( Statement::getSubject )
            .filterKeep( Resource::isURIResource )
            .mapWith( Resource::getURI )
            .toList();

      for ( final String elementUri : elements ) {
         final Resource element = versionedModel.getModel().createResource( elementUri );
         final List<Violation> violations = service.validateElement( element );
         assertThat( violations ).isEmpty();
      }
   }

   @ParameterizedTest
   @MethodSource( value = "versionsUpToIncluding1_0_0" )
   public void testInvalidAspectMissingProperties( final KnownVersion metaModelVersion ) {
      final TestModel testModel = InvalidTestAspect.ASPECT_MISSING_PROPERTIES;
      final Try<VersionedModel> validAspectModel = TestResources.getModel( testModel, metaModelVersion );
      final ValidationReport report = service.validate( validAspectModel );
      assertThat( report.conforms() ).isFalse();

      final Collection<? extends ValidationError> errors = report.getValidationErrors();
      assertThat( errors ).hasSize( 1 );

      final ValidationError validationError = errors.iterator().next();

      validationError.accept( new ValidationError.Visitor<Void>() {
         @Override
         public Void visit( final ValidationError.Semantic error ) {
            assertThat( error.getFocusNode() ).isEqualTo( testModel.getUrn().toString() );
            assertThat( error.getResultPath() ).isEqualTo( getPropertiesUrn( metaModelVersion ) );
            assertThat( error.getResultMessage() ).isEqualTo( MISSING_PROPERTY_MESSAGE );
            return null;
         }

         @Override
         public Void visit( final ValidationError.Syntactic error ) {
            fail();
            return null;
         }

         @Override
         public Void visit( final ValidationError.Processing error ) {
            fail();
            return null;
         }
      } );
   }

   @ParameterizedTest
   @MethodSource( value = "versionsUpToIncluding1_0_0" )
   public void testInvalidAspectMissingNameAndProperties( final KnownVersion metaModelVersion ) {
      final TestModel testModel = InvalidTestAspect.ASPECT_MISSING_NAME_AND_PROPERTIES;
      final Try<VersionedModel> validAspectModel = TestResources.getModel( testModel, metaModelVersion );
      final ValidationReport report = service.validate( validAspectModel );
      assertThat( report.conforms() ).isFalse();

      final Collection<? extends ValidationError> errors = report.getValidationErrors();
      assertThat( errors ).hasSize( 2 );

      final ValidationError missingPropertiesFailure = new ValidationError.Semantic(
            MISSING_PROPERTY_MESSAGE, testModel.getUrn().toString(), getPropertiesUrn( metaModelVersion ),
            SH.Violation.toString(), "" );
      assertThat( errors.contains( missingPropertiesFailure ) ).isTrue();

      final ValidationError.Semantic missingNameFailure = new ValidationError.Semantic(
            MISSING_PROPERTY_MESSAGE, testModel.getUrn().toString(), getNameUrn( metaModelVersion ),
            SH.Violation.toString(), "" );
      assertThat( errors.contains( missingNameFailure ) ).isTrue();
   }

   @ParameterizedTest
   @MethodSource( value = "allVersions" )
   public void testInvalidTurtleSyntax( final KnownVersion metaModelVersion ) {
      final Try<VersionedModel> invalidTurtleSyntax = TestResources
            .getModel( InvalidTestAspect.INVALID_SYNTAX, metaModelVersion );
      final ValidationReport report = service.validate( invalidTurtleSyntax );
      assertThat( report.conforms() ).isFalse();

      final Collection<? extends ValidationError> errors = report.getValidationErrors();
      assertThat( errors ).hasSize( 1 );

      final ValidationError validationError = errors.iterator().next();
      validationError.accept( new ValidationError.Visitor<Void>() {
         @Override
         public Void visit( final ValidationError.Semantic error ) {
            fail();
            return null;
         }

         @Override
         public Void visit( final ValidationError.Syntactic error ) {
            assertThat( error.getLineNumber() ).isEqualTo( 17 );
            assertThat( error.getColumnNumber() ).isEqualTo( 2 );
            assertThat( error.getOriginalExceptionMessage() )
                  .isEqualTo( "[line: 17, col: 2 ] Triples not terminated by DOT" );
            assertThat( error.toString() )
                  .isEqualTo( "The Aspect Model contains invalid syntax at line number 17 and column number 2." );
            return null;
         }

         @Override
         public Void visit( final ValidationError.Processing error ) {
            fail();
            return null;
         }
      } );
   }

   @ParameterizedTest
   @MethodSource( value = "allVersions" )
   public void testNonTurtleFile( final KnownVersion metaModelVersion ) {
      final Try<VersionedModel> invalidTurtleSyntax = TestResources
            .getModel( InvalidTestAspect.ACTUALLY_JSON, metaModelVersion );
      assertThat( invalidTurtleSyntax.isFailure() ).isEqualTo( true );

      final ValidationReport report = service.validate( invalidTurtleSyntax );
      assertThat( report.conforms() ).isFalse();

      final Collection<? extends ValidationError> errors = report.getValidationErrors();
      assertThat( errors ).hasSize( 1 );

      final ValidationError validationError = errors.iterator().next();
      validationError.accept( new ValidationError.Visitor<Void>() {
         @Override
         public Void visit( final ValidationError.Semantic error ) {
            fail();
            return null;
         }

         @Override
         public Void visit( final ValidationError.Syntactic error ) {
            assertThat( error.getLineNumber() ).isEqualTo( 12 );
            assertThat( error.getColumnNumber() ).isEqualTo( 1 );
            assertThat( error.getOriginalExceptionMessage() )
                  .isEqualTo( "[line: 12, col: 1 ] Not implemented (formulae, graph literals)" );
            assertThat( error.toString() )
                  .isEqualTo( "The Aspect Model contains invalid syntax at line number 12 and column number 1." );
            return null;
         }

         @Override
         public Void visit( final ValidationError.Processing error ) {
            fail();
            return null;
         }
      } );
   }

   @ParameterizedTest
   @MethodSource( value = "allVersions" )
   public void testAspectWithInvalidMetaModelVersion( final KnownVersion metaModelVersion ) {
      final Try<VersionedModel> invalidTurtleSyntax = TestResources
            .getModel( InvalidTestAspect.ASPECT_WITH_INVALID_VERSION, metaModelVersion );
      assertThat( invalidTurtleSyntax.isFailure() ).isEqualTo( true );

      final ValidationReport report = service.validate( invalidTurtleSyntax );
      assertThat( report.conforms() ).isFalse();

      final Collection<? extends ValidationError> errors = report.getValidationErrors();
      assertThat( errors ).hasSize( 1 );

      final ValidationError validationError = errors.iterator().next();
      validationError.accept( new ValidationError.Visitor<Void>() {
         @Override
         public Void visit( final ValidationError.Semantic error ) {
            fail();
            return null;
         }

         @Override
         public Void visit( final ValidationError.Syntactic error ) {
            fail();
            return null;
         }

         @Override
         public Void visit( final ValidationError.Processing error ) {
            assertThat( error.getMessage() ).contains( ValidationError.MESSAGE_MODEL_RESOLUTION_ERROR );
            assertThat( error.getMessage() ).startsWith( "Model could not be resolved entirely" );
            return null;
         }
      } );
   }

   @ParameterizedTest
   @MethodSource( value = "allVersions" )
   public void testMissingAspectDeclaration( final KnownVersion metaModelVersion ) {
      final Try<VersionedModel> missingAspect = TestResources
            .getModel( InvalidTestAspect.MISSING_ASPECT_DECLARATION, metaModelVersion );
      assertThat( missingAspect.isFailure() ).isEqualTo( true );

      final ValidationReport report = service.validate( missingAspect );
      assertThat( report.conforms() ).isFalse();

      final Collection<? extends ValidationError> errors = report.getValidationErrors();
      assertThat( errors ).hasSize( 1 );

      final ValidationError validationError = errors.iterator().next();
      validationError.accept( new ValidationError.Visitor<Void>() {
         @Override
         public Void visit( final ValidationError.Semantic error ) {
            fail();
            return null;
         }

         @Override
         public Void visit( final ValidationError.Syntactic error ) {
            fail();
            return null;
         }

         @Override
         public Void visit( final ValidationError.Processing error ) {
            assertThat( error.getMessage() ).contains( ValidationError.MESSAGE_MODEL_RESOLUTION_ERROR );
            return null;
         }
      } );
   }

<<<<<<< HEAD
   @Test
   public void testLoadingCustomShape() {
      final Model shapesModel = model( """
            @prefix rdf: <http://www.w3.org/1999/02/22-rdf-syntax-ns#> .
            @prefix sh: <http://www.w3.org/ns/shacl#> .
            @prefix xsd: <http://www.w3.org/2001/XMLSchema#> .
            @prefix : <http://example.com#> .
                       
            :MyShape
               a sh:NodeShape ;
               sh:targetClass :TestClass ;
               sh:name "Test shape" ;
               sh:description "Test shape description" ;
               sh:property [
                  sh:path :testProperty ;
                  sh:datatype xsd:integer ;
                  sh:minCount 1 ;
                  sh:name "Test property" ;
                  sh:description "Test description" ;
               ] ;
            """ );

      final ShaclValidator validator = new ShaclValidator( shapesModel );
      assertThat( validator.getShapes().size() ).isEqualTo( 1 );

      final Shape.Node shape = validator.getShapes().get( 0 );
      assertThat( shape.attributes().uri() ).hasValue( namespace + "MyShape" );
      assertThat( shape.attributes().name() ).hasValue( "Test shape" );
      assertThat( shape.attributes().description() ).hasValue( "Test shape description" );
      assertThat( shape.attributes().targetClass() ).hasValue( ResourceFactory.createResource( namespace + "TestClass" ) );

      assertThat( shape.properties().size() ).isEqualTo( 1 );
      final Shape.Property property = shape.properties().get( 0 );
      assertThat( property.attributes().name() ).hasValue( "Test property" );
      assertThat( property.attributes().description() ).hasValue( "Test description" );
      assertThat( property.attributes().constraints() ).hasOnlyElementsOfTypes( DatatypeConstraint.class, MinCountConstraint.class );
      assertThat( property.attributes().constraints() ).hasAtLeastOneElementOfType( DatatypeConstraint.class );
      assertThat( property.attributes().constraints() ).hasAtLeastOneElementOfType( MinCountConstraint.class );

      assertThat( property.path() ).isEqualTo( new PredicatePath( ResourceFactory.createProperty( namespace + "testProperty" ) ) );
   }

   @Test
   public void testClassConstraintEvaluation() {
      final Model shapesModel = model( """
            @prefix sh: <http://www.w3.org/ns/shacl#> .
            @prefix xsd: <http://www.w3.org/2001/XMLSchema#> .
            @prefix : <http://example.com#> .
                       
            :MyShape
               a sh:NodeShape ;
               sh:targetClass :TestClass ;
               sh:name "Test shape" ;
               sh:description "Test shape description" ;
               sh:property [
                  sh:path :testProperty ;
                  sh:class :TestClass2 ;
               ] .
            """ );

      final Model dataModel = model( """
            @prefix : <http://example.com#> .
            @prefix xsd: <http://www.w3.org/2001/XMLSchema#> .
            @prefix rdfs: <http://www.w3.org/2000/01/rdf-schema#> .
                        
            :MySuperType a :TestClass2 .
            :MyType rdfs:subClassOf :MySuperType .
                        
            :Bar a :TestClass ;
              :testProperty [ a :MyType ] .
              
            :Foo a :TestClass ;
              :testProperty [ a :SomethingElse ] .
            """ );

      final ShaclValidator validator = new ShaclValidator( shapesModel );
      final Resource element = dataModel.createResource( namespace + "Foo" );
      final List<Violation> violations = validator.validateElement( element );

      assertThat( violations.size() ).isEqualTo( 1 );
      final Violation finding = violations.get( 0 );
      assertThat( finding ).isInstanceOf( ClassTypeViolation.class );
      final ClassTypeViolation violation = (ClassTypeViolation) finding;
      assertThat( violation.context().element() ).isEqualTo( element );
      assertThat( violation.context().shape().attributes().uri() ).hasValue( namespace + "MyShape" );
      assertThat( violation.propertyName() ).isEqualTo( ":testProperty" );
      assertThat( violation.elementName() ).isEqualTo( ":Foo" );
      assertThat( violation.actualClass().getURI() ).isEqualTo( "http://example.com#SomethingElse" );
      assertThat( violation.allowedClass().getURI() ).isEqualTo( "http://example.com#TestClass2" );
      assertThat( violation.message() ).isNotEmpty();
   }

   @Test
   public void testDatatypeConstraintEvaluation() {
      final Model shapesModel = model( """
            @prefix sh: <http://www.w3.org/ns/shacl#> .
            @prefix xsd: <http://www.w3.org/2001/XMLSchema#> .
            @prefix : <http://example.com#> .
                       
            :MyShape
               a sh:NodeShape ;
               sh:targetClass :TestClass ;
               sh:name "Test shape" ;
               sh:description "Test shape description" ;
               sh:property [
                  sh:path :testProperty ;
                  sh:datatype xsd:string ;
               ] .
            """ );

      final Model dataModel = model( """
            @prefix : <http://example.com#> .
            @prefix xsd: <http://www.w3.org/2001/XMLSchema#> .
            :Foo a :TestClass ;
              :testProperty 42 .
            """ );

      final ShaclValidator validator = new ShaclValidator( shapesModel );
      final Resource element = dataModel.createResource( namespace + "Foo" );
      final List<Violation> violations = validator.validateElement( element );

      assertThat( violations.size() ).isEqualTo( 1 );
      final Violation finding = violations.get( 0 );
      assertThat( finding ).isInstanceOf( DatatypeViolation.class );
      final DatatypeViolation violation = (DatatypeViolation) finding;
      assertThat( violation.context().element() ).isEqualTo( element );
      assertThat( violation.context().shape().attributes().uri() ).hasValue( namespace + "MyShape" );
      assertThat( violation.propertyName() ).isEqualTo( ":testProperty" );
      assertThat( violation.elementName() ).isEqualTo( ":Foo" );
      assertThat( violation.actualTypeUri() ).isEqualTo( XSD.integer.getURI() );
      assertThat( violation.allowedTypeUri() ).isEqualTo( XSD.xstring.getURI() );
      assertThat( violation.message() ).isNotEmpty();
   }

   @Test
   public void testNodeKindConstraintEvaluation() {
      final Model shapesModel = model( """
            @prefix sh: <http://www.w3.org/ns/shacl#> .
            @prefix xsd: <http://www.w3.org/2001/XMLSchema#> .
            @prefix : <http://example.com#> .
                       
            :MyShape
               a sh:NodeShape ;
               sh:targetClass :TestClass ;
               sh:name "Test shape" ;
               sh:description "Test shape description" ;
               sh:property [
                  sh:path :testProperty ;
                  sh:nodeKind sh:IRI ;
               ] .
            """ );

      final Model dataModel = model( """
            @prefix : <http://example.com#> .
            @prefix xsd: <http://www.w3.org/2001/XMLSchema#> .
            :Foo a :TestClass ;
              :testProperty 42 .
            """ );

      final ShaclValidator validator = new ShaclValidator( shapesModel );
      final Resource element = dataModel.createResource( namespace + "Foo" );
      final List<Violation> violations = validator.validateElement( element );

      assertThat( violations.size() ).isEqualTo( 1 );
      final Violation finding = violations.get( 0 );
      assertThat( finding ).isInstanceOf( NodeKindViolation.class );
      final NodeKindViolation violation = (NodeKindViolation) finding;
      assertThat( violation.context().element() ).isEqualTo( element );
      assertThat( violation.context().shape().attributes().uri() ).hasValue( namespace + "MyShape" );
      assertThat( violation.propertyName() ).isEqualTo( ":testProperty" );
      assertThat( violation.elementName() ).isEqualTo( ":Foo" );
      assertThat( violation.allowedNodeKind() ).isEqualTo( Shape.NodeKind.IRI );
      assertThat( violation.actualNodeKind() ).isEqualTo( Shape.NodeKind.Literal );
      assertThat( violation.message() ).isNotEmpty();
   }

   @Test
   public void testMinCountConstraintEvaluation() {
      final Model shapesModel = model( """
            @prefix sh: <http://www.w3.org/ns/shacl#> .
            @prefix : <http://example.com#> .
                       
            :MyShape
               a sh:NodeShape ;
               sh:targetClass :TestClass ;
               sh:name "Test shape" ;
               sh:description "Test shape description" ;
               sh:property [
                  sh:path :testProperty ;
                  sh:minCount 1 ;
               ] .
            """ );

      final Model dataModel = model( """
            @prefix : <http://example.com#> .
            :Foo a :TestClass .
            """ );

      final ShaclValidator validator = new ShaclValidator( shapesModel );
      final Resource element = dataModel.createResource( namespace + "Foo" );
      final List<Violation> violations = validator.validateElement( element );

      assertThat( violations.size() ).isEqualTo( 1 );
      final Violation finding = violations.get( 0 );
      assertThat( finding ).isInstanceOf( MinCountViolation.class );
      final MinCountViolation violation = (MinCountViolation) finding;
      assertThat( violation.context().element() ).isEqualTo( element );
      assertThat( violation.context().shape().attributes().uri() ).hasValue( namespace + "MyShape" );
      assertThat( violation.propertyName() ).isEqualTo( ":testProperty" );
      assertThat( violation.elementName() ).isEqualTo( ":Foo" );
      assertThat( violation.message() ).isNotEmpty();
   }

   @Test
   public void testMaxCountEvaluation() {
      final Model shapesModel = model( """
            @prefix sh: <http://www.w3.org/ns/shacl#> .
            @prefix : <http://example.com#> .
                       
            :MyShape
               a sh:NodeShape ;
               sh:targetClass :TestClass ;
               sh:name "Test shape" ;
               sh:description "Test shape description" ;
               sh:property [
                  sh:path :testProperty ;
                  sh:maxCount 1 ;
               ] .
            """ );

      final Model dataModel = model( """
            @prefix : <http://example.com#> .
            :Foo a :TestClass ;
              :testProperty "foo" ;
              :testProperty "bar" .
            """ );

      final ShaclValidator validator = new ShaclValidator( shapesModel );
      final Resource element = dataModel.createResource( namespace + "Foo" );
      final List<Violation> violations = validator.validateElement( element );

      assertThat( violations.size() ).isEqualTo( 2 );
      final Violation finding = violations.get( 0 );
      assertThat( finding ).isInstanceOf( MaxCountViolation.class );
      final MaxCountViolation violation = (MaxCountViolation) finding;
      assertThat( violation.context().element() ).isEqualTo( element );
      assertThat( violation.context().shape().attributes().uri() ).hasValue( namespace + "MyShape" );
      assertThat( violation.propertyName() ).isEqualTo( ":testProperty" );
      assertThat( violation.elementName() ).isEqualTo( ":Foo" );
      assertThat( violation.message() ).isNotEmpty();
   }

   @Test
   public void testMinExclusiveConstraint() {
      final Model shapesModel = model( """
            @prefix sh: <http://www.w3.org/ns/shacl#> .
            @prefix : <http://example.com#> .
                       
            :MyShape
               a sh:NodeShape ;
               sh:targetClass :TestClass ;
               sh:name "Test shape" ;
               sh:description "Test shape description" ;
               sh:property [
                  sh:path :testProperty ;
                  sh:minExclusive 42 ;
               ] .
            """ );

      final Model dataModel = model( """
            @prefix : <http://example.com#> .
            :Foo a :TestClass ;
              :testProperty 42 .
            """ );

      final ShaclValidator validator = new ShaclValidator( shapesModel );
      final Resource element = dataModel.createResource( namespace + "Foo" );
      final List<Violation> violations = validator.validateElement( element );

      assertThat( violations.size() ).isEqualTo( 1 );
      final Violation finding = violations.get( 0 );
      assertThat( finding ).isInstanceOf( MinExclusiveViolation.class );
      final MinExclusiveViolation violation = (MinExclusiveViolation) finding;
      assertThat( violation.context().element() ).isEqualTo( element );
      assertThat( violation.context().shape().attributes().uri() ).hasValue( namespace + "MyShape" );
      assertThat( violation.propertyName() ).isEqualTo( ":testProperty" );
      assertThat( violation.elementName() ).isEqualTo( ":Foo" );
      assertThat( violation.actual().getInt() ).isEqualTo( 42 );
      assertThat( violation.min().getInt() ).isEqualTo( 42 );
      assertThat( violation.message() ).isNotEmpty();
   }

   @Test
   public void testMinInclusiveConstraint() {
      final Model shapesModel = model( """
            @prefix sh: <http://www.w3.org/ns/shacl#> .
            @prefix : <http://example.com#> .
                       
            :MyShape
               a sh:NodeShape ;
               sh:targetClass :TestClass ;
               sh:name "Test shape" ;
               sh:description "Test shape description" ;
               sh:property [
                  sh:path :testProperty ;
                  sh:minInclusive 42 ;
               ] .
            """ );

      final Model dataModel = model( """
            @prefix : <http://example.com#> .
            :Foo a :TestClass ;
              :testProperty 41 .
            """ );

      final ShaclValidator validator = new ShaclValidator( shapesModel );
      final Resource element = dataModel.createResource( namespace + "Foo" );
      final List<Violation> violations = validator.validateElement( element );

      assertThat( violations.size() ).isEqualTo( 1 );
      final Violation finding = violations.get( 0 );
      assertThat( finding ).isInstanceOf( MinInclusiveViolation.class );
      final MinInclusiveViolation violation = (MinInclusiveViolation) finding;
      assertThat( violation.context().element() ).isEqualTo( element );
      assertThat( violation.context().shape().attributes().uri() ).hasValue( namespace + "MyShape" );
      assertThat( violation.propertyName() ).isEqualTo( ":testProperty" );
      assertThat( violation.elementName() ).isEqualTo( ":Foo" );
      assertThat( violation.actual().getInt() ).isEqualTo( 41 );
      assertThat( violation.min().getInt() ).isEqualTo( 42 );
      assertThat( violation.message() ).isNotEmpty();

   }

   @Test
   public void testMaxExclusiveConstraint() {
      final Model shapesModel = model( """
            @prefix sh: <http://www.w3.org/ns/shacl#> .
            @prefix : <http://example.com#> .
                       
            :MyShape
               a sh:NodeShape ;
               sh:targetClass :TestClass ;
               sh:name "Test shape" ;
               sh:description "Test shape description" ;
               sh:property [
                  sh:path :testProperty ;
                  sh:maxExclusive 42 ;
               ] .
            """ );

      final Model dataModel = model( """
            @prefix : <http://example.com#> .
            :Foo a :TestClass ;
              :testProperty 42 .
            """ );

      final ShaclValidator validator = new ShaclValidator( shapesModel );
      final Resource element = dataModel.createResource( namespace + "Foo" );
      final List<Violation> violations = validator.validateElement( element );

      assertThat( violations.size() ).isEqualTo( 1 );
      final Violation finding = violations.get( 0 );
      assertThat( finding ).isInstanceOf( MaxExclusiveViolation.class );
      final MaxExclusiveViolation violation = (MaxExclusiveViolation) finding;
      assertThat( violation.context().element() ).isEqualTo( element );
      assertThat( violation.context().shape().attributes().uri() ).hasValue( namespace + "MyShape" );
      assertThat( violation.propertyName() ).isEqualTo( ":testProperty" );
      assertThat( violation.elementName() ).isEqualTo( ":Foo" );
      assertThat( violation.actual().getInt() ).isEqualTo( 42 );
      assertThat( violation.max().getInt() ).isEqualTo( 42 );
      assertThat( violation.message() ).isNotEmpty();
   }

   @Test
   public void testMaxInclusiveConstraint() {
      final Model shapesModel = model( """
            @prefix sh: <http://www.w3.org/ns/shacl#> .
            @prefix : <http://example.com#> .
                       
            :MyShape
               a sh:NodeShape ;
               sh:targetClass :TestClass ;
               sh:name "Test shape" ;
               sh:description "Test shape description" ;
               sh:property [
                  sh:path :testProperty ;
                  sh:maxInclusive 42 ;
               ] .
            """ );

      final Model dataModel = model( """
            @prefix : <http://example.com#> .
            :Foo a :TestClass ;
              :testProperty 43 .
            """ );

      final ShaclValidator validator = new ShaclValidator( shapesModel );
      final Resource element = dataModel.createResource( namespace + "Foo" );
      final List<Violation> violations = validator.validateElement( element );

      assertThat( violations.size() ).isEqualTo( 1 );
      final Violation finding = violations.get( 0 );
      assertThat( finding ).isInstanceOf( MaxInclusiveViolation.class );
      final MaxInclusiveViolation violation = (MaxInclusiveViolation) finding;
      assertThat( violation.context().element() ).isEqualTo( element );
      assertThat( violation.context().shape().attributes().uri() ).hasValue( namespace + "MyShape" );
      assertThat( violation.propertyName() ).isEqualTo( ":testProperty" );
      assertThat( violation.elementName() ).isEqualTo( ":Foo" );
      assertThat( violation.actual().getInt() ).isEqualTo( 43 );
      assertThat( violation.max().getInt() ).isEqualTo( 42 );
      assertThat( violation.message() ).isNotEmpty();
   }

   @Test
   public void testMinLengthConstraint() {
      final Model shapesModel = model( """
            @prefix sh: <http://www.w3.org/ns/shacl#> .
            @prefix : <http://example.com#> .
                       
            :MyShape
               a sh:NodeShape ;
               sh:targetClass :TestClass ;
               sh:name "Test shape" ;
               sh:description "Test shape description" ;
               sh:property [
                  sh:path :testProperty ;
                  sh:minLength 5 ;
               ] .
            """ );

      final Model dataModel = model( """
            @prefix : <http://example.com#> .
            :Foo a :TestClass ;
              :testProperty "abc" .
            """ );

      final ShaclValidator validator = new ShaclValidator( shapesModel );
      final Resource element = dataModel.createResource( namespace + "Foo" );
      final List<Violation> violations = validator.validateElement( element );

      assertThat( violations.size() ).isEqualTo( 1 );
      final Violation finding = violations.get( 0 );
      assertThat( finding ).isInstanceOf( MinLengthViolation.class );
      final MinLengthViolation violation = (MinLengthViolation) finding;
      assertThat( violation.context().element() ).isEqualTo( element );
      assertThat( violation.context().shape().attributes().uri() ).hasValue( namespace + "MyShape" );
      assertThat( violation.propertyName() ).isEqualTo( ":testProperty" );
      assertThat( violation.elementName() ).isEqualTo( ":Foo" );
      assertThat( violation.actual() ).isEqualTo( 3 );
      assertThat( violation.min() ).isEqualTo( 5 );
      assertThat( violation.message() ).isNotEmpty();
   }

   @Test
   public void testMaxLengthConstraint() {
      final Model shapesModel = model( """
            @prefix sh: <http://www.w3.org/ns/shacl#> .
            @prefix : <http://example.com#> .
                       
            :MyShape
               a sh:NodeShape ;
               sh:targetClass :TestClass ;
               sh:name "Test shape" ;
               sh:description "Test shape description" ;
               sh:property [
                  sh:path :testProperty ;
                  sh:maxLength 5 ;
               ] .
            """ );

      final Model dataModel = model( """
            @prefix : <http://example.com#> .
            :Foo a :TestClass ;
              :testProperty "abcabc" .
            """ );

      final ShaclValidator validator = new ShaclValidator( shapesModel );
      final Resource element = dataModel.createResource( namespace + "Foo" );
      final List<Violation> violations = validator.validateElement( element );

      assertThat( violations.size() ).isEqualTo( 1 );
      final Violation finding = violations.get( 0 );
      assertThat( finding ).isInstanceOf( MaxLengthViolation.class );
      final MaxLengthViolation violation = (MaxLengthViolation) finding;
      assertThat( violation.context().element() ).isEqualTo( element );
      assertThat( violation.context().shape().attributes().uri() ).hasValue( namespace + "MyShape" );
      assertThat( violation.propertyName() ).isEqualTo( ":testProperty" );
      assertThat( violation.elementName() ).isEqualTo( ":Foo" );
      assertThat( violation.actual() ).isEqualTo( 6 );
      assertThat( violation.max() ).isEqualTo( 5 );
      assertThat( violation.message() ).isNotEmpty();
   }

   @Test
   public void testPatternConstraint() {
      final Model shapesModel = model( """
            @prefix sh: <http://www.w3.org/ns/shacl#> .
            @prefix : <http://example.com#> .
                       
            :MyShape
               a sh:NodeShape ;
               sh:targetClass :TestClass ;
               sh:name "Test shape" ;
               sh:description "Test shape description" ;
               sh:property [
                  sh:path :testProperty ;
                  sh:pattern "^x" ;
                  sh:flags "i" ;
               ] .
            """ );

      final Model dataModel = model( """
            @prefix : <http://example.com#> .
            :Foo a :TestClass ;
              :testProperty "y" .
              
            :Bar a :TestClass ;
              :testProperty "X" .
            """ );

      final ShaclValidator validator = new ShaclValidator( shapesModel );
      final Resource element = dataModel.createResource( namespace + "Foo" );
      final List<Violation> violations = validator.validateElement( element );

      assertThat( violations.size() ).isEqualTo( 1 );
      final Violation finding = violations.get( 0 );
      assertThat( finding ).isInstanceOf( PatternViolation.class );
      final PatternViolation violation = (PatternViolation) finding;
      assertThat( violation.context().element() ).isEqualTo( element );
      assertThat( violation.context().shape().attributes().uri() ).hasValue( namespace + "MyShape" );
      assertThat( violation.propertyName() ).isEqualTo( ":testProperty" );
      assertThat( violation.elementName() ).isEqualTo( ":Foo" );
      assertThat( violation.actual() ).isEqualTo( "y" );
      assertThat( violation.pattern() ).isEqualTo( "^x" );
      assertThat( violation.message() ).isNotEmpty();
   }

   @Test
   public void testAllowedLanguageConstraint() {
      final Model shapesModel = model( """
            @prefix sh: <http://www.w3.org/ns/shacl#> .
            @prefix : <http://example.com#> .
                       
            :MyShape
               a sh:NodeShape ;
               sh:targetClass :TestClass ;
               sh:name "Test shape" ;
               sh:description "Test shape description" ;
               sh:property [
                  sh:path :testProperty ;
                  sh:languageIn ( "en" "de" ) ;
               ] .
            """ );

      final Model dataModel = model( """
            @prefix : <http://example.com#> .
            :Foo a :TestClass ;
              :testProperty "non valide"@fr .
              
            :Bar a :TestClass ;
              :testProperty "valid"@en .
            """ );

      final ShaclValidator validator = new ShaclValidator( shapesModel );
      final Resource element = dataModel.createResource( namespace + "Foo" );
      final List<Violation> violations = validator.validateElement( element );

      assertThat( violations.size() ).isEqualTo( 1 );
      final Violation finding = violations.get( 0 );
      assertThat( finding ).isInstanceOf( LanguageFromListViolation.class );
      final LanguageFromListViolation violation = (LanguageFromListViolation) finding;
      assertThat( violation.context().element() ).isEqualTo( element );
      assertThat( violation.context().shape().attributes().uri() ).hasValue( namespace + "MyShape" );
      assertThat( violation.propertyName() ).isEqualTo( ":testProperty" );
      assertThat( violation.elementName() ).isEqualTo( ":Foo" );
      assertThat( violation.actual() ).isEqualTo( "fr" );
      assertThat( violation.allowed() ).containsExactlyInAnyOrder( "en", "de" );
      assertThat( violation.message() ).isNotEmpty();
   }

   @Test
   public void testEqualsConstraint() {
      final Model shapesModel = model( """
            @prefix sh: <http://www.w3.org/ns/shacl#> .
            @prefix : <http://example.com#> .
                       
            :MyShape
               a sh:NodeShape ;
               sh:targetClass :TestClass ;
               sh:name "Test shape" ;
               sh:description "Test shape description" ;
               sh:property [
                  sh:path :testProperty ;
                  sh:equals :anotherTestProperty ;
               ] .
            """ );

      final Model dataModel = model( """
            @prefix : <http://example.com#> .
            :Foo a :TestClass ;
              :testProperty "some value" ;
              :anotherTestProperty "a different value" .
              
            :Bar a :TestClass ;
              :testProperty "some value" ;
              :anotherTestProperty "some value" .
            """ );

      final ShaclValidator validator = new ShaclValidator( shapesModel );
      final Resource element = dataModel.createResource( namespace + "Foo" );
      final List<Violation> violations = validator.validateElement( element );

      assertThat( violations.size() ).isEqualTo( 1 );
      final Violation finding = violations.get( 0 );
      assertThat( finding ).isInstanceOf( EqualsViolation.class );
      final EqualsViolation violation = (EqualsViolation) finding;
      assertThat( violation.context().element() ).isEqualTo( element );
      assertThat( violation.context().shape().attributes().uri() ).hasValue( namespace + "MyShape" );
      assertThat( violation.propertyName() ).isEqualTo( ":testProperty" );
      assertThat( violation.elementName() ).isEqualTo( ":Foo" );
      assertThat( violation.allowedValue().asLiteral().getString() ).isEqualTo( "a different value" );
      assertThat( violation.actualValue().asLiteral().getString() ).isEqualTo( "some value" );
      assertThat( violation.message() ).isNotEmpty();
   }

   @Test
   public void testDisjointConstraint() {
      final Model shapesModel = model( """
            @prefix sh: <http://www.w3.org/ns/shacl#> .
            @prefix : <http://example.com#> .
                       
            :MyShape
               a sh:NodeShape ;
               sh:targetClass :TestClass ;
               sh:name "Test shape" ;
               sh:description "Test shape description" ;
               sh:property [
                  sh:path :testProperty ;
                  sh:disjoint :anotherTestProperty ;
               ] .
            """ );

      final Model dataModel = model( """
            @prefix : <http://example.com#> .
            :Foo a :TestClass ;
              :testProperty "some value" ;
              :anotherTestProperty "some value" .
              
            :Bar a :TestClass ;
              :testProperty "some value" ;
              :anotherTestProperty "a different value" .
            """ );

      final ShaclValidator validator = new ShaclValidator( shapesModel );
      final Resource element = dataModel.createResource( namespace + "Foo" );
      final List<Violation> violations = validator.validateElement( element );

      assertThat( violations.size() ).isEqualTo( 1 );
      final Violation finding = violations.get( 0 );
      assertThat( finding ).isInstanceOf( DisjointViolation.class );
      final DisjointViolation violation = (DisjointViolation) finding;
      assertThat( violation.context().element() ).isEqualTo( element );
      assertThat( violation.context().shape().attributes().uri() ).hasValue( namespace + "MyShape" );
      assertThat( violation.propertyName() ).isEqualTo( ":testProperty" );
      assertThat( violation.elementName() ).isEqualTo( ":Foo" );
      assertThat( violation.otherValue().asLiteral().getString() ).isEqualTo( "some value" );
      assertThat( violation.message() ).isNotEmpty();
   }

   @Test
   public void testLessThanConstraint() {
      final Model shapesModel = model( """
            @prefix sh: <http://www.w3.org/ns/shacl#> .
            @prefix : <http://example.com#> .
                       
            :MyShape
               a sh:NodeShape ;
               sh:targetClass :TestClass ;
               sh:name "Test shape" ;
               sh:description "Test shape description" ;
               sh:property [
                  sh:path :testProperty ;
                  sh:lessThan :anotherTestProperty ;
               ] .
            """ );

      final Model dataModel = model( """
            @prefix : <http://example.com#> .
            :Foo a :TestClass ;
              :testProperty 10 ;
              :anotherTestProperty 5 .
              
            :Bar a :TestClass ;
              :testProperty 10 ;
              :anotherTestProperty 20 .
            """ );

      final ShaclValidator validator = new ShaclValidator( shapesModel );
      final Resource element = dataModel.createResource( namespace + "Foo" );
      final List<Violation> violations = validator.validateElement( element );

      assertThat( violations.size() ).isEqualTo( 1 );
      final Violation finding = violations.get( 0 );
      assertThat( finding ).isInstanceOf( LessThanViolation.class );
      final LessThanViolation violation = (LessThanViolation) finding;
      assertThat( violation.context().element() ).isEqualTo( element );
      assertThat( violation.context().shape().attributes().uri() ).hasValue( namespace + "MyShape" );
      assertThat( violation.propertyName() ).isEqualTo( ":testProperty" );
      assertThat( violation.elementName() ).isEqualTo( ":Foo" );
      assertThat( violation.actualValue().getInt() ).isEqualTo( 10 );
      assertThat( violation.otherValue().getInt() ).isEqualTo( 5 );
      assertThat( violation.message() ).isNotEmpty();
   }

   @Test
   public void testLessThanOrEqualsConstraint() {
      final Model shapesModel = model( """
            @prefix sh: <http://www.w3.org/ns/shacl#> .
            @prefix : <http://example.com#> .
                       
            :MyShape
               a sh:NodeShape ;
               sh:targetClass :TestClass ;
               sh:name "Test shape" ;
               sh:description "Test shape description" ;
               sh:property [
                  sh:path :testProperty ;
                  sh:lessThanOrEquals :anotherTestProperty ;
               ] .
            """ );

      final Model dataModel = model( """
            @prefix : <http://example.com#> .
            :Foo a :TestClass ;
              :testProperty 10 ;
              :anotherTestProperty 5 .
              
            :Bar a :TestClass ;
              :testProperty 10 ;
              :anotherTestProperty 10 .
            """ );

      final ShaclValidator validator = new ShaclValidator( shapesModel );
      final Resource element = dataModel.createResource( namespace + "Foo" );
      final List<Violation> violations = validator.validateElement( element );

      assertThat( violations.size() ).isEqualTo( 1 );
      final Violation finding = violations.get( 0 );
      assertThat( finding ).isInstanceOf( LessThanOrEqualsViolation.class );
      final LessThanOrEqualsViolation violation = (LessThanOrEqualsViolation) finding;
      assertThat( violation.context().element() ).isEqualTo( element );
      assertThat( violation.context().shape().attributes().uri() ).hasValue( namespace + "MyShape" );
      assertThat( violation.propertyName() ).isEqualTo( ":testProperty" );
      assertThat( violation.elementName() ).isEqualTo( ":Foo" );
      assertThat( violation.actualValue().getInt() ).isEqualTo( 10 );
      assertThat( violation.otherValue().getInt() ).isEqualTo( 5 );
      assertThat( violation.message() ).isNotEmpty();
   }

   @Test
   public void testUniqueLangConstraint() {
      final Model shapesModel = model( """
            @prefix sh: <http://www.w3.org/ns/shacl#> .
            @prefix : <http://example.com#> .
                       
            :MyShape
               a sh:NodeShape ;
               sh:targetClass :TestClass ;
               sh:name "Test shape" ;
               sh:description "Test shape description" ;
               sh:property [
                  sh:path :testProperty ;
                  sh:uniqueLang true ;
               ] .
            """ );

      final Model dataModel = model( """
            @prefix : <http://example.com#> .
            :Foo a :TestClass ;
              :testProperty "hello"@en ;
              :testProperty "hello again"@en .
              
            :Bar a :TestClass ;
              :testProperty "hello"@en ;
              :testProperty "hallo"@de .
            """ );

      final ShaclValidator validator = new ShaclValidator( shapesModel );
      final Resource element = dataModel.createResource( namespace + "Foo" );
      final List<Violation> violations = validator.validateElement( element );

      assertThat( violations.size() ).isEqualTo( 2 );
      final Violation finding = violations.get( 0 );
      assertThat( finding ).isInstanceOf( UniqueLanguageViolation.class );
      final UniqueLanguageViolation violation = (UniqueLanguageViolation) finding;
      assertThat( violation.context().element() ).isEqualTo( element );
      assertThat( violation.context().shape().attributes().uri() ).hasValue( namespace + "MyShape" );
      assertThat( violation.propertyName() ).isEqualTo( ":testProperty" );
      assertThat( violation.elementName() ).isEqualTo( ":Foo" );
      assertThat( violation.duplicates() ).containsExactly( "en" );
      assertThat( violation.message() ).isNotEmpty();
   }

   @Test
   public void testHasValueConstraint() {
      final Model shapesModel = model( """
            @prefix sh: <http://www.w3.org/ns/shacl#> .
            @prefix : <http://example.com#> .
                       
            :MyShape
               a sh:NodeShape ;
               sh:targetClass :TestClass ;
               sh:name "Test shape" ;
               sh:description "Test shape description" ;
               sh:property [
                  sh:path :testProperty ;
                  sh:hasValue 42 ;
               ] .
            """ );

      final Model dataModel = model( """
            @prefix : <http://example.com#> .
            :Foo a :TestClass ;
              :testProperty "hello" .
              
            :Bar a :TestClass ;
              :testProperty 42 .
            """ );

      final ShaclValidator validator = new ShaclValidator( shapesModel );
      final Resource element = dataModel.createResource( namespace + "Foo" );
      final List<Violation> violations = validator.validateElement( element );

      assertThat( violations.size() ).isEqualTo( 1 );
      final Violation finding = violations.get( 0 );
      assertThat( finding ).isInstanceOf( InvalidValueViolation.class );
      final InvalidValueViolation violation = (InvalidValueViolation) finding;
      assertThat( violation.context().element() ).isEqualTo( element );
      assertThat( violation.context().shape().attributes().uri() ).hasValue( namespace + "MyShape" );
      assertThat( violation.propertyName() ).isEqualTo( ":testProperty" );
      assertThat( violation.elementName() ).isEqualTo( ":Foo" );
      assertThat( violation.allowed().asLiteral().getInt() ).isEqualTo( 42 );
      assertThat( violation.actual().asLiteral().getString() ).isEqualTo( "hello" );
      assertThat( violation.message() ).isNotEmpty();
   }

   @Test
   public void testAllowedValuesEvaluation() {
      final Model shapesModel = model( """
            @prefix sh: <http://www.w3.org/ns/shacl#> .
            @prefix : <http://example.com#> .
                       
            :MyShape
               a sh:NodeShape ;
               sh:targetClass :TestClass ;
               sh:name "Test shape" ;
               sh:description "Test shape description" ;
               sh:property [
                  sh:path :testProperty ;
                  sh:in ( "foo" "bar" ) ;
               ] .
            """ );

      final Model dataModel = model( """
            @prefix : <http://example.com#> .
            :Foo a :TestClass ;
              :testProperty "baz" .
            """ );

      final ShaclValidator validator = new ShaclValidator( shapesModel );
      final Resource element = dataModel.createResource( namespace + "Foo" );
      final List<Violation> violations = validator.validateElement( element );

      assertThat( violations.size() ).isEqualTo( 1 );
      final Violation finding = violations.get( 0 );
      assertThat( finding ).isInstanceOf( ValueFromListViolation.class );
      final ValueFromListViolation violation = (ValueFromListViolation) finding;
      assertThat( violation.context().element() ).isEqualTo( element );
      assertThat( violation.context().shape().attributes().uri() ).hasValue( namespace + "MyShape" );
      assertThat( violation.propertyName() ).isEqualTo( ":testProperty" );
      assertThat( violation.elementName() ).isEqualTo( ":Foo" );
      assertThat( violation.allowed() ).containsExactly( ResourceFactory.createStringLiteral( "foo" ), ResourceFactory.createStringLiteral( "bar" ) );
      assertThat( violation.actual() ).isEqualTo( ResourceFactory.createStringLiteral( "baz" ) );
      assertThat( violation.message() ).isNotEmpty();
   }

   @Test
   public void testNodeConstraint() {
      final Model shapesModel = model( """
            @prefix sh: <http://www.w3.org/ns/shacl#> .
            @prefix : <http://example.com#> .
                        
            :AnotherNodeShape
              a sh:NodeShape ;
              sh:property [
                sh:path :testProperty ;
                sh:hasValue "foo" ;
              ] .
                       
            :MyShape
               a sh:NodeShape ;
               sh:targetClass :TestClass ;
               sh:name "Test shape" ;
               sh:description "Test shape description" ;
               sh:node :AnotherNodeShape .
            """ );

      final Model dataModel = model( """
            @prefix : <http://example.com#> .
            :Foo a :TestClass ;
              :testProperty "bar" .
            """ );

      final ShaclValidator validator = new ShaclValidator( shapesModel );
      final Resource element = dataModel.createResource( namespace + "Foo" );
      final List<Violation> violations = validator.validateElement( element );

      assertThat( violations.size() ).isEqualTo( 1 );
      final Violation finding = violations.get( 0 );
      assertThat( finding ).isInstanceOf( InvalidValueViolation.class );
      final InvalidValueViolation violation = (InvalidValueViolation) finding;
      assertThat( violation.context().element() ).isEqualTo( element );
      assertThat( violation.context().shape().attributes().uri() ).hasValue( namespace + "AnotherNodeShape" );
      assertThat( violation.propertyName() ).isEqualTo( ":testProperty" );
      assertThat( violation.elementName() ).isEqualTo( ":Foo" );
      assertThat( violation.allowed().asLiteral().getString() ).isEqualTo( "foo" );
      assertThat( violation.actual() ).isEqualTo( ResourceFactory.createStringLiteral( "bar" ) );
      assertThat( violation.message() ).isNotEmpty();
   }

   @Test
   public void testMultipleNodeConstraints() {
      final Model shapesModel = model( """
            @prefix sh: <http://www.w3.org/ns/shacl#> .
            @prefix : <http://example.com#> .
                        
            :SomeNodeShape
              a sh:NodeShape ;
              sh:property [
                sh:path :testProperty ;
                sh:minInclusive 5 ;
              ] .
                        
            :AnotherNodeShape
              a sh:NodeShape ;
              sh:property [
                sh:path :testProperty ;
                sh:minInclusive 10 ;
              ] .
                       
            :MyShape
               a sh:NodeShape ;
               sh:targetClass :TestClass ;
               sh:name "Test shape" ;
               sh:description "Test shape description" ;
               sh:node :SomeNodeShape ;
               sh:node :AnotherNodeShape .
            """ );

      final Model dataModel = model( """
            @prefix : <http://example.com#> .
            :Foo a :TestClass ;
              :testProperty 1 .
            """ );

      final ShaclValidator validator = new ShaclValidator( shapesModel );
      final Resource element = dataModel.createResource( namespace + "Foo" );
      final List<Violation> violations = validator.validateElement( element );

      assertThat( violations.size() ).isEqualTo( 2 );
      violations.forEach( finding -> {
         assertThat( finding ).isInstanceOf( MinInclusiveViolation.class );
         final MinInclusiveViolation violation = (MinInclusiveViolation) finding;
         assertThat( violation.context().element() ).isEqualTo( element );
         assertThat( violation.propertyName() ).isEqualTo( ":testProperty" );
         assertThat( violation.elementName() ).isEqualTo( ":Foo" );
         assertThat( violation.actual().getLexicalForm() ).isEqualTo( ResourceFactory.createTypedLiteral( new BigInteger( "1" ) ).getLexicalForm() );
      } );
   }

   @Test
   public void testClosedConstraint() {
      final Model shapesModel = model( """
            @prefix rdf: <http://www.w3.org/1999/02/22-rdf-syntax-ns#> .
            @prefix sh: <http://www.w3.org/ns/shacl#> .
            @prefix : <http://example.com#> .
                        
            :MyShape
               a sh:NodeShape ;
               sh:targetClass :TestClass ;
               sh:name "Test shape" ;
               sh:description "Test shape description" ;
               sh:property [
                 sh:path :testProperty ;
               ] ;
               sh:closed true ;
               sh:ignoredProperties ( rdf:type ) .
            """ );

      final Model dataModel = model( """
            @prefix : <http://example.com#> .
            :Foo a :TestClass ;
              :testProperty "bar" ;
              :aDifferentProperty "foo".
            """ );

      final ShaclValidator validator = new ShaclValidator( shapesModel );
      final Resource element = dataModel.createResource( namespace + "Foo" );
      final List<Violation> violations = validator.validateElement( element );

      assertThat( violations.size() ).isEqualTo( 1 );
      final Violation finding = violations.get( 0 );
      assertThat( finding ).isInstanceOf( ClosedViolation.class );
      final ClosedViolation violation = (ClosedViolation) finding;
      assertThat( violation.context().element() ).isEqualTo( element );
      assertThat( violation.context().shape().attributes().uri() ).hasValue( namespace + "MyShape" );
      assertThat( violation.elementName() ).isEqualTo( ":Foo" );
      assertThat( violation.allowedProperties() ).hasSize( 1 );
      assertThat( violation.allowedProperties().iterator().next().getURI() ).isEqualTo( namespace + "testProperty" );
      assertThat( violation.actual().getURI() ).isEqualTo( namespace + "aDifferentProperty" );
      assertThat( violation.message() ).isNotEmpty();
   }

   @Test
   public void testSparqlConstraintEvaluation() {
      final Model shapesModel = model( """
            @prefix sh: <http://www.w3.org/ns/shacl#> .
            @prefix xsd: <http://www.w3.org/2001/XMLSchema#> .
            @prefix : <http://example.com#> .
                        
            :prefixDeclarations
               sh:declare [
                  sh:prefix "" ;
                  sh:namespace "http://example.com#"^^xsd:anyURI ;
               ] .
                          
            :MyShape
               a sh:NodeShape ;
               sh:targetClass :TestClass ;
               sh:name "Test shape" ;
               sh:description "Test shape description" ;
               sh:property [
                  sh:path :testProperty ;
                  sh:datatype xsd:string ;
               ] ;
               sh:sparql [
                  a sh:SPARQLConstraint ;
                  sh:message "Constraint was violated on {$this}, value was {?value}" ;
                  sh:prefixes :prefixDeclarations ;
                  sh:select ""\"
                     select $this ?value
                     where {
                       $this a :TestClass .
                       $this :testProperty ?value .
                       filter( ?value != "secret valid value" )
                     }
                  ""\"
               ] .
            """ );

      final Model dataModel = model( """
            @prefix : <http://example.com#> .
            @prefix xsd: <http://www.w3.org/2001/XMLSchema#> .
            :Foo a :TestClass ;
              :testProperty "foo" .
              
            :Bar a :TestClass ;
              :testProperty "secret valid value" .
            """ );

      final ShaclValidator validator = new ShaclValidator( shapesModel );
      final Resource element = dataModel.createResource( namespace + "Foo" );
      final List<Violation> violations = validator.validateElement( element );

      assertThat( violations.size() ).isEqualTo( 1 );
      final Violation finding = violations.get( 0 );
      assertThat( finding ).isInstanceOf( SparqlConstraintViolation.class );
      final SparqlConstraintViolation violation = (SparqlConstraintViolation) finding;
      assertThat( violation.context().element() ).isEqualTo( element );
      assertThat( violation.context().shape().attributes().uri() ).hasValue( namespace + "MyShape" );
      assertThat( violation.elementName() ).isEqualTo( ":Foo" );
      assertThat( violation.message() ).isNotEmpty();
      assertThat( violation.message() ).isEqualTo( "Constraint was violated on :Foo, value was foo" );
   }

   @Test
   public void testSequencePath() {
      final Model shapesModel = model( """
            @prefix sh: <http://www.w3.org/ns/shacl#> .
            @prefix : <http://example.com#> .
                       
            :MyShape
               a sh:NodeShape ;
               sh:targetClass :TestClass ;
               sh:name "Test shape" ;
               sh:description "Test shape description" ;
               sh:property [
                 sh:path ( :prop1 :prop2 ) ;
                 sh:hasValue 42  ;
               ] .
            """ );

      final Model dataModel = model( """
            @prefix : <http://example.com#> .
            :Foo a :TestClass ;
              :prop1 [
                :prop2 23 ;
              ] .
            """ );

      final ShaclValidator validator = new ShaclValidator( shapesModel );
      final Resource element = dataModel.createResource( namespace + "Foo" );
      final List<Violation> violations = validator.validateElement( element );

      assertThat( violations.size() ).isEqualTo( 1 );
      final Violation finding = violations.get( 0 );
      assertThat( finding ).isInstanceOf( InvalidValueViolation.class );
      final InvalidValueViolation violation = (InvalidValueViolation) finding;
      assertThat( violation.context().element() ).isEqualTo( element );
      assertThat( violation.context().shape().attributes().uri() ).hasValue( namespace + "MyShape" );
      assertThat( violation.propertyName() ).isEqualTo( ":prop2" );
      assertThat( violation.elementName() ).isEqualTo( ":Foo" );
      assertThat( violation.allowed().asLiteral().getInt() ).isEqualTo( 42 );
      assertThat( violation.actual().asLiteral().getInt() ).isEqualTo( 23 );
      assertThat( violation.message() ).isNotEmpty();
   }

   @Test
   public void testAlternativePath() {
      final Model shapesModel = model( """
            @prefix sh: <http://www.w3.org/ns/shacl#> .
            @prefix : <http://example.com#> .
                       
            :MyShape
               a sh:NodeShape ;
               sh:targetClass :TestClass ;
               sh:name "Test shape" ;
               sh:description "Test shape description" ;
               sh:property [
                 sh:path [ sh:alternativePath ( :prop1 :prop2 ) ] ;
                 sh:hasValue 42  ;
               ] .
            """ );

      final Model dataModel = model( """
            @prefix : <http://example.com#> .
            :Foo a :TestClass ;
              :prop1 42 ;
              :prop2 23 .
            """ );

      final ShaclValidator validator = new ShaclValidator( shapesModel );
      final Resource element = dataModel.createResource( namespace + "Foo" );
      final List<Violation> violations = validator.validateElement( element );

      assertThat( violations.size() ).isEqualTo( 1 );
      final Violation finding = violations.get( 0 );
      assertThat( finding ).isInstanceOf( InvalidValueViolation.class );
      final InvalidValueViolation violation = (InvalidValueViolation) finding;
      assertThat( violation.context().element() ).isEqualTo( element );
      assertThat( violation.context().shape().attributes().uri() ).hasValue( namespace + "MyShape" );
      assertThat( violation.propertyName() ).isEqualTo( ":prop2" );
      assertThat( violation.elementName() ).isEqualTo( ":Foo" );
      assertThat( violation.allowed().asLiteral().getInt() ).isEqualTo( 42 );
      assertThat( violation.actual().asLiteral().getInt() ).isEqualTo( 23 );
      assertThat( violation.message() ).isNotEmpty();
   }

   @Test
   public void testInversePath() {
      final Model shapesModel = model( """
            @prefix sh: <http://www.w3.org/ns/shacl#> .
            @prefix : <http://example.com#> .
                       
            :MyShape
               a sh:NodeShape ;
               sh:targetClass :TestClass ;
               sh:name "Test shape" ;
               sh:description "Test shape description" ;
               sh:property [
                 sh:path ( :testProperty [ sh:inversePath :testProperty ] :testProperty2 ) ;
                 sh:hasValue 42  ;
               ] .
            """ );

      final Model dataModel = model( """
            @prefix : <http://example.com#> .
            :Foo a :TestClass ;
              :testProperty :Bar ;
              :testProperty2 23 .
            """ );

      final ShaclValidator validator = new ShaclValidator( shapesModel );
      final Resource element = dataModel.createResource( namespace + "Foo" );
      final List<Violation> violations = validator.validateElement( element );

      assertThat( violations.size() ).isEqualTo( 1 );
      final Violation finding = violations.get( 0 );
      assertThat( finding ).isInstanceOf( InvalidValueViolation.class );
      final InvalidValueViolation violation = (InvalidValueViolation) finding;
      assertThat( violation.context().element() ).isEqualTo( element );
      assertThat( violation.context().shape().attributes().uri() ).hasValue( namespace + "MyShape" );
      assertThat( violation.propertyName() ).isEqualTo( ":testProperty2" );
      assertThat( violation.elementName() ).isEqualTo( ":Foo" );
      assertThat( violation.allowed().asLiteral().getInt() ).isEqualTo( 42 );
      assertThat( violation.actual().asLiteral().getInt() ).isEqualTo( 23 );
      assertThat( violation.message() ).isNotEmpty();
   }

   @Test
   public void testZeroOrMorePath() {
      final Model shapesModel = model( """
            @prefix sh: <http://www.w3.org/ns/shacl#> .
            @prefix : <http://example.com#> .
                       
            :MyShape
               a sh:NodeShape ;
               sh:targetClass :TestClass ;
               sh:name "Test shape" ;
               sh:description "Test shape description" ;
               sh:property [
                 sh:path ( :testProperty [ sh:zeroOrMorePath :testProperty2 ] ) ;
                 sh:nodeKind sh:BlankNode  ;
               ] .
            """ );

      final Model dataModel = model( """
            @prefix : <http://example.com#> .
            :Foo a :TestClass ;
              :testProperty [
                 :testProperty2 [
                   :testProperty2 23 ;
                 ]
               ] .
            """ );

      final ShaclValidator validator = new ShaclValidator( shapesModel );
      final Resource element = dataModel.createResource( namespace + "Foo" );
      final List<Violation> violations = validator.validateElement( element );

      assertThat( violations.size() ).isEqualTo( 1 );
      final Violation finding = violations.get( 0 );
      assertThat( finding ).isInstanceOf( NodeKindViolation.class );
      final NodeKindViolation violation = (NodeKindViolation) finding;
      assertThat( violation.context().element() ).isEqualTo( element );
      assertThat( violation.context().shape().attributes().uri() ).hasValue( namespace + "MyShape" );
      assertThat( violation.propertyName() ).isEqualTo( ":testProperty2" );
      assertThat( violation.elementName() ).isEqualTo( ":Foo" );
      assertThat( violation.allowedNodeKind() ).isEqualTo( Shape.NodeKind.BlankNode );
      assertThat( violation.actualNodeKind() ).isEqualTo( Shape.NodeKind.Literal );
      assertThat( violation.message() ).isNotEmpty();
   }

   @Test
   public void testOneOrMorePath() {
      final Model shapesModel = model( """
            @prefix sh: <http://www.w3.org/ns/shacl#> .
            @prefix : <http://example.com#> .
                       
            :MyShape
               a sh:NodeShape ;
               sh:targetClass :TestClass ;
               sh:name "Test shape" ;
               sh:description "Test shape description" ;
               sh:property [
                 sh:path ( :testProperty [ sh:oneOrMorePath :testProperty2 ] ) ;
                 sh:nodeKind sh:BlankNode  ;
               ] .
            """ );

      final Model dataModel = model( """
            @prefix : <http://example.com#> .
            :Foo a :TestClass ;
              :testProperty [
                 :testProperty2 [
                   :testProperty2 23 ;
                 ]
               ] .
            """ );

      final ShaclValidator validator = new ShaclValidator( shapesModel );
      final Resource element = dataModel.createResource( namespace + "Foo" );
      final List<Violation> violations = validator.validateElement( element );

      assertThat( violations.size() ).isEqualTo( 1 );
      final Violation finding = violations.get( 0 );
      assertThat( finding ).isInstanceOf( NodeKindViolation.class );
      final NodeKindViolation violation = (NodeKindViolation) finding;
      assertThat( violation.context().element() ).isEqualTo( element );
      assertThat( violation.context().shape().attributes().uri() ).hasValue( namespace + "MyShape" );
      assertThat( violation.propertyName() ).isEqualTo( ":testProperty2" );
      assertThat( violation.elementName() ).isEqualTo( ":Foo" );
      assertThat( violation.allowedNodeKind() ).isEqualTo( Shape.NodeKind.BlankNode );
      assertThat( violation.actualNodeKind() ).isEqualTo( Shape.NodeKind.Literal );
      assertThat( violation.message() ).isNotEmpty();
   }

   @Test
   public void testZeroOrOnePath() {
      final Model shapesModel = model( """
            @prefix sh: <http://www.w3.org/ns/shacl#> .
            @prefix : <http://example.com#> .
                       
            :MyShape
               a sh:NodeShape ;
               sh:targetClass :TestClass ;
               sh:name "Test shape" ;
               sh:description "Test shape description" ;
               sh:property [
                 sh:path ( :testProperty [ sh:zeroOrOnePath :testProperty2 ] ) ;
                 sh:nodeKind sh:BlankNode  ;
               ] .
            """ );

      final Model dataModel = model( """
            @prefix : <http://example.com#> .
            :Foo a :TestClass ;
              :testProperty [
                 :testProperty2 23 ;
               ] .
            """ );

      final ShaclValidator validator = new ShaclValidator( shapesModel );
      final Resource element = dataModel.createResource( namespace + "Foo" );
      final List<Violation> violations = validator.validateElement( element );

      assertThat( violations.size() ).isEqualTo( 1 );
      final Violation finding = violations.get( 0 );
      assertThat( finding ).isInstanceOf( NodeKindViolation.class );
      final NodeKindViolation violation = (NodeKindViolation) finding;
      assertThat( violation.context().element() ).isEqualTo( element );
      assertThat( violation.context().shape().attributes().uri() ).hasValue( namespace + "MyShape" );
      assertThat( violation.propertyName() ).isEqualTo( ":testProperty2" );
      assertThat( violation.elementName() ).isEqualTo( ":Foo" );
      assertThat( violation.allowedNodeKind() ).isEqualTo( Shape.NodeKind.BlankNode );
      assertThat( violation.actualNodeKind() ).isEqualTo( Shape.NodeKind.Literal );
      assertThat( violation.message() ).isNotEmpty();
   }

   private Model model( final String ttlRepresentation ) {
      final Model model = ModelFactory.createDefaultModel();
      final InputStream in = new ByteArrayInputStream( ttlRepresentation.getBytes( StandardCharsets.UTF_8 ) );
      model.read( in, "", RDFLanguages.strLangTurtle );
      return model;
=======
   @ParameterizedTest
   @MethodSource( value = "allVersions" )
   public void testValidationWithMultipleAspects( final KnownVersion metaModelVersion ) {
      final Try<VersionedModel> model = TestResources.getModel( TestAspect.ASPECT, metaModelVersion );
      model.forEach( versionedModel -> {
         final VersionedModel model2 = TestResources.getModel( TestAspect.ASPECT_WITH_SIMPLE_TYPES, metaModelVersion ).get();
         versionedModel.getModel().add( model2.getRawModel() );
         versionedModel.getRawModel().add( model2.getRawModel() );
      } );

      final ValidationReport report = service.validate( model );
      if ( !report.conforms() ) {
         report.getValidationErrors().forEach( System.out::println );
      }
      assertThat( report.conforms() ).isTrue();
>>>>>>> 78bb4a57
   }
}<|MERGE_RESOLUTION|>--- conflicted
+++ resolved
@@ -368,7 +368,6 @@
       } );
    }
 
-<<<<<<< HEAD
    @Test
    public void testLoadingCustomShape() {
       final Model shapesModel = model( """
@@ -1713,7 +1712,8 @@
       final InputStream in = new ByteArrayInputStream( ttlRepresentation.getBytes( StandardCharsets.UTF_8 ) );
       model.read( in, "", RDFLanguages.strLangTurtle );
       return model;
-=======
+   }
+
    @ParameterizedTest
    @MethodSource( value = "allVersions" )
    public void testValidationWithMultipleAspects( final KnownVersion metaModelVersion ) {
@@ -1729,6 +1729,5 @@
          report.getValidationErrors().forEach( System.out::println );
       }
       assertThat( report.conforms() ).isTrue();
->>>>>>> 78bb4a57
    }
 }