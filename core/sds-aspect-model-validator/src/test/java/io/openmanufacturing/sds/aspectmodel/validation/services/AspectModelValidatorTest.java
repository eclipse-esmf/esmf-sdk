--- conflicted
+++ resolved
@@ -222,14 +222,7 @@
       final Try<VersionedModel> invalidAspectModel = TestResources
             .getModel( InvalidTestAspect.ASPECT_WITH_BAMM_NAMESPACE_FOR_CUSTOM_UNIT, metaModelVersion );
 
-<<<<<<< HEAD
-      final ValidationReport report = service.get( metaModelVersion ).validate( invalidAspectModel );
-      assertThat( report.conforms() ).isFalse();
-
-      final Collection<? extends ValidationError> errors = report.getValidationErrors();
-=======
       final List<Violation> errors = service.get( metaModelVersion ).validateModel( invalidAspectModel );
->>>>>>> 9d808b7b
       assertThat( errors ).hasSize( 1 );
       assertThat( errors.get( 0 ) ).isOfAnyClassIn( ProcessingViolation.class );
    }
