--- conflicted
+++ resolved
@@ -166,10 +166,6 @@
             .toList();
 
       if ( result.isEmpty() ) {
-<<<<<<< HEAD
-         final Try<List<ModelElement>> modelElements = AspectModelLoader.getElements( model );
-         if ( modelElements.isFailure() && !(modelElements.getCause() instanceof InvalidRootElementCountException) ) {
-=======
          // The SHACL validation succeeded, check for cycles in the model.
          final List<Violation> cycleDetectionReport = new ModelCycleDetector().validateModel( model );
          if ( !cycleDetectionReport.isEmpty() ) {
@@ -177,9 +173,8 @@
          }
 
          // To catch false positives, also try to load the model
-         final Try<Aspect> aspects = AspectModelLoader.fromVersionedModel( model );
-         if ( aspects.isFailure() && !(aspects.getCause() instanceof InvalidRootElementCountException) ) {
->>>>>>> 9d808b7b
+         final Try<List<ModelElement>> modelElements = AspectModelLoader.getElements( model );
+         if ( modelElements.isFailure() && !(modelElements.getCause() instanceof InvalidRootElementCountException) ) {
             return List.of( new ProcessingViolation(
                   "Validation succeeded, but an error was found while processing the model. "
                         + "This indicates an error in the model validation; please consider reporting this issue including the model "
@@ -227,13 +222,8 @@
                   final Resource report = ValidationUtil.validateModel( dataModel, shapesModel, false );
 
                   if ( report.getProperty( SH.conforms ).getObject().asLiteral().getBoolean() ) {
-<<<<<<< HEAD
-                     // The SHACL validation succeeded. But to catch false positives, also try to load the model
+                     // To catch false positives, also try to load the model.
                      final Try<Aspect> aspects = AspectModelLoader.getSingleAspect( model );
-=======
-                     // To catch false positives, also try to load the model.
-                     final Try<Aspect> aspects = AspectModelLoader.fromVersionedModel( model );
->>>>>>> 9d808b7b
                      if ( aspects.isFailure() && !(aspects.getCause() instanceof InvalidRootElementCountException) ) {
                         return getInvalidReport( aspects.getCause() );
                      }
