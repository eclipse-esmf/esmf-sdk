--- conflicted
+++ resolved
@@ -157,7 +157,6 @@
       ).get();
    }
 
-<<<<<<< HEAD
    /**
     * Validates a single model element
     * @param element the aspect model element to validate
@@ -169,7 +168,8 @@
 
    public List<Violation> validateElements( final List<Resource> elements ) {
       return shaclValidator.validateElements( elements );
-=======
+   }
+
    private String buildCauseMessage( final Throwable throwable ) {
       final StringBuilder builder = new StringBuilder();
       Throwable t = throwable;
@@ -179,7 +179,6 @@
          t = t.getCause();
       }
       return builder.toString();
->>>>>>> 63b79ad5
    }
 
    private String getValidationResultField( final Resource validationResultResource, final Property property ) {
