--- conflicted
+++ resolved
@@ -25,13 +25,8 @@
     #if( $complexType.getExtends().isPresent() )
         #set( $extendedComplexType = $complexType.getExtends().get() )
         #if ( $Entity.isAssignableFrom( $extendedComplexType.class ) )
-<<<<<<< HEAD
             #set( $entityType = $util.castToEntity( $extendedComplexType ) )
-            $codeGenerationConfig.getImportTracker().importExplicit( $DefaultEntity )
-=======
-            #set( $entityType = $Entity.cast( $extendedComplexType ) )
             $codeGenerationConfig.importTracker().importExplicit( $DefaultEntity )
->>>>>>> 899f0afb
             Optional.of(DefaultEntity.createDefaultEntity(MetaModelBaseAttributes.from(KnownVersion.$characteristic.getMetaModelVersion(),
                 $modelVisitor.elementUrn( $entityType, $context ), "$entityType.getName()" ),
             Meta${entityType.getName()}.INSTANCE.getProperties(),
@@ -39,13 +34,8 @@
             )
         )
         #else
-<<<<<<< HEAD
             #set( $abstractEntityType = $util.castToAbstractEntity( $extendedComplexType ) )
-            $codeGenerationConfig.getImportTracker().importExplicit( $DefaultAbstractEntity )
-=======
-            #set( $abstractEntityType = $AbstractEntity.cast( $extendedComplexType ) )
             $codeGenerationConfig.importTracker().importExplicit( $DefaultAbstractEntity )
->>>>>>> 899f0afb
             Optional.of(DefaultAbstractEntity.createDefaultAbstractEntity(MetaModelBaseAttributes.from(KnownVersion.$characteristic.getMetaModelVersion(),
                 $modelVisitor.elementUrn( $abstractEntityType, $context ), "$abstractEntityType.getName()" ),
             Meta${abstractEntityType.name}.INSTANCE.getProperties(),
