/*
 * Copyright (c) 2023 Robert Bosch Manufacturing Solutions GmbH
 *
 * See the AUTHORS file(s) distributed with this work for additional
 * information regarding authorship.
 *
 * This Source Code Form is subject to the terms of the Mozilla Public
 * License, v. 2.0. If a copy of the MPL was not distributed with this
 * file, You can obtain one at https://mozilla.org/MPL/2.0/.
 *
 * SPDX-License-Identifier: MPL-2.0
 */

package org.eclipse.esmf.aspectmodel.generator.jsonschema;

import static org.eclipse.esmf.aspectmodel.generator.XsdToJsonTypeMapping.TYPE_MAP;

import java.math.BigDecimal;
import java.util.HashMap;
import java.util.LinkedList;
import java.util.List;
import java.util.Locale;
import java.util.Map;
import java.util.Optional;
import java.util.stream.IntStream;
import java.util.stream.Stream;

import org.eclipse.esmf.aspectmodel.generator.AbstractGenerator;
import org.eclipse.esmf.aspectmodel.generator.DocumentGenerationException;
import org.eclipse.esmf.aspectmodel.generator.XsdToJsonTypeMapping;
import org.eclipse.esmf.aspectmodel.resolver.services.SammDataType;
import org.eclipse.esmf.aspectmodel.vocabulary.SammNs;
import org.eclipse.esmf.characteristic.Collection;
import org.eclipse.esmf.characteristic.Either;
import org.eclipse.esmf.characteristic.Enumeration;
import org.eclipse.esmf.characteristic.Set;
import org.eclipse.esmf.characteristic.SingleEntity;
import org.eclipse.esmf.characteristic.SortedSet;
import org.eclipse.esmf.characteristic.Trait;
import org.eclipse.esmf.constraint.LengthConstraint;
import org.eclipse.esmf.constraint.RangeConstraint;
import org.eclipse.esmf.constraint.RegularExpressionConstraint;
import org.eclipse.esmf.metamodel.AbstractEntity;
import org.eclipse.esmf.metamodel.Aspect;
import org.eclipse.esmf.metamodel.Characteristic;
import org.eclipse.esmf.metamodel.CollectionValue;
import org.eclipse.esmf.metamodel.ComplexType;
import org.eclipse.esmf.metamodel.Constraint;
import org.eclipse.esmf.metamodel.Entity;
import org.eclipse.esmf.metamodel.EntityInstance;
import org.eclipse.esmf.metamodel.HasProperties;
import org.eclipse.esmf.metamodel.ModelElement;
import org.eclipse.esmf.metamodel.Property;
import org.eclipse.esmf.metamodel.Scalar;
import org.eclipse.esmf.metamodel.ScalarValue;
import org.eclipse.esmf.metamodel.Type;
import org.eclipse.esmf.metamodel.Value;
import org.eclipse.esmf.metamodel.datatypes.LangString;
import org.eclipse.esmf.metamodel.impl.BoundDefinition;
import org.eclipse.esmf.metamodel.visitor.AspectVisitor;

import com.fasterxml.jackson.databind.JsonNode;
import com.fasterxml.jackson.databind.node.ArrayNode;
import com.fasterxml.jackson.databind.node.JsonNodeFactory;
import com.fasterxml.jackson.databind.node.NumericNode;
import com.fasterxml.jackson.databind.node.ObjectNode;
import com.fasterxml.jackson.databind.node.TextNode;
import com.google.common.base.Strings;
import com.google.common.collect.BiMap;
import com.google.common.collect.HashBiMap;
import com.google.common.collect.ImmutableMap;
import io.vavr.control.Try;
import org.apache.jena.rdf.model.Resource;
import org.apache.jena.rdf.model.ResourceFactory;
import org.apache.jena.vocabulary.RDF;
import org.apache.jena.vocabulary.XSD;

public class AspectModelJsonSchemaVisitor implements AspectVisitor<JsonNode, ObjectNode> {
   private static final JsonNodeFactory FACTORY = JsonNodeFactory.instance;
   private final List<Property> processedProperties = new LinkedList<>();
   private final BiMap<ModelElement, String> schemaNameForElement = HashBiMap.create();
   private final JsonSchemaGenerationConfig config;
   private final ObjectNode rootNode = FACTORY.objectNode();
   private final Map<ModelElement, JsonNode> hasVisited = new HashMap<>();
   private final Map<Resource, Map<String, JsonNode>> typeData;
   static final String JSON_SCHEMA_VERSION = "http://json-schema.org/draft-04/schema";

   /**
    * Defines JSON Schema restrictions for Aspect/XSD types, e.g. formats and patterns
    * according to OpenAPI Schema definition.
    *
    * @see AspectModelJsonSchemaVisitor#getSchemaTypeForAspectType(Resource)
    */
   public static final Map<Resource, Map<String, JsonNode>> OPEN_API_TYPE_DATA =
         ImmutableMap.<Resource, Map<String, JsonNode>> builder()
               .put( XSD.date, Map.of( "format", FACTORY.textNode( "date" ) ) )
               .put( XSD.time, Map.of( "format", FACTORY.textNode( "time" ) ) )
               // Time offset (time zone) is optional in XSD dateTime.
               // Source: https://www.w3.org/TR/xmlschema11-2/#dateTime
               .put( XSD.dateTime, Map.of( "pattern", FACTORY.textNode(
                     "-?([1-9][0-9]{3,}|0[0-9]{3})-(0[1-9]|1[0-2])-(0[1-9]|[12][0-9]|3[01])"
                           + "T(([01][0-9]|2[0-3]):[0-5][0-9]:[0-5][0-9](\\.[0-9]+)?|(24:00:00(\\.0+)?))"
                           + "(Z|(\\+|-)((0[0-9]|1[0-3]):[0-5][0-9]|14:00))?" ) ) )
               // JSON Schema format "date-time" corresponds to RFC 3339 production "date-time", which
               // includes mandatory time offset (time zone)
               .put( XSD.dateTimeStamp, Map.of( "format", FACTORY.textNode( "date-time" ) ) )
               // Source: https://www.w3.org/TR/xmlschema11-2/#gYear
               .put( XSD.gYear,
                     Map.of( "pattern", FACTORY.textNode( "-?([1-9][0-9]{3,}|0[0-9]{3})(Z|(\\+|-)((0[0-9]|1[0-3]):[0-5][0-9]|14:00))?" ) ) )
               // Source: https://www.w3.org/TR/xmlschema11-2/#gMonth
               .put( XSD.gMonth,
                     Map.of( "pattern", FACTORY.textNode( "--(0[1-9]|1[0-2])(Z|(\\+|-)((0[0-9]|1[0-3]):[0-5][0-9]|14:00))?" ) ) )
               // Source https://www.w3.org/TR/xmlschema11-2/#gDay
               .put( XSD.gDay,
                     Map.of( "pattern", FACTORY.textNode( "---(0[1-9]|[12][0-9]|3[01])(Z|(\\+|-)((0[0-9]|1[0-3]):[0-5][0-9]|14:00))?" ) ) )
               // Source: https://www.w3.org/TR/xmlschema11-2/#gYearMonth
               .put( XSD.gYearMonth, Map.of( "pattern", FACTORY.textNode(
                     "-?([1-9][0-9]{3,}|0[0-9]{3})-(0[1-9]|1[0-2])(Z|(\\+|-)((0[0-9]|1[0-3]):[0-5][0-9]|14:00))?" ) ) )
               .put( XSD.duration, Map.of( "format", FACTORY.textNode( "duration" ) ) )
               // Source: https://www.w3.org/TR/xmlschema11-2/#yearMonthDuration
               .put( XSD.yearMonthDuration, Map.of( "pattern", FACTORY.textNode( "-?P[0-9]+(Y([0-9]+M)?|M)" ) ) )
               // Source: https://www.w3.org/TR/xmlschema11-2/#dayTimeDuration
               .put( XSD.dayTimeDuration, Map.of( "pattern", FACTORY.textNode( "[^YM]*[DT].*" ) ) )
               .put( XSD.xbyte, Map.of( "minimum", FACTORY.numberNode( Byte.MIN_VALUE ), "maximum", FACTORY.numberNode( Byte.MAX_VALUE ) ) )
               .put( XSD.xshort,
                     Map.of( "minimum", FACTORY.numberNode( Short.MIN_VALUE ), "maximum", FACTORY.numberNode( Short.MAX_VALUE ) ) )
               .put( XSD.xint,
                     Map.of( "minimum", FACTORY.numberNode( Integer.MIN_VALUE ), "maximum", FACTORY.numberNode( Integer.MAX_VALUE ) ) )
               .put( XSD.xlong, Map.of( "minimum", FACTORY.numberNode( Long.MIN_VALUE ), "maximum", FACTORY.numberNode( Long.MAX_VALUE ) ) )
               .put( XSD.unsignedByte, Map.of( "minimum", FACTORY.numberNode( 0 ), "maximum", FACTORY.numberNode( 255 ) ) )
               .put( XSD.unsignedShort, Map.of( "minimum", FACTORY.numberNode( 0 ), "maximum", FACTORY.numberNode( 65535 ) ) )
               .put( XSD.unsignedInt, Map.of( "minimum", FACTORY.numberNode( 0 ), "maximum", FACTORY.numberNode( 4294967295L ) ) )
               .put( XSD.unsignedLong, Map.of( "minimum", FACTORY.numberNode( 0 ), "maximum",
                     FACTORY.numberNode( new BigDecimal( "18446744073709551615" ) ) ) )
               .put( XSD.positiveInteger, Map.of( "minimum", FACTORY.numberNode( 1 ) ) )
               .put( XSD.nonNegativeInteger, Map.of( "minimum", FACTORY.numberNode( 0 ) ) )
               .put( XSD.negativeInteger, Map.of( "maximum", FACTORY.numberNode( -1 ) ) )
               .put( XSD.nonPositiveInteger, Map.of( "maximum", FACTORY.numberNode( 0 ) ) )
               .put( XSD.hexBinary, Map.of( "pattern", FACTORY.textNode( "([0-9a-fA-F])([0-9a-fA-F])*" ) ) )
               .put( XSD.anyURI, Map.of( "format", FACTORY.textNode( "uri" ) ) )
               .build();

   /**
    * Defines JSON Schema restrictions for Aspect/XSD types, e.g. formats and patterns
    *
    * @see AspectModelJsonSchemaVisitor#getSchemaTypeForAspectType(Resource)
    */
   private final Map<Resource, Map<String, JsonNode>> extendedTypeData = ImmutableMap.<Resource, Map<String, JsonNode>> builder()
         .putAll( OPEN_API_TYPE_DATA )
         .put( RDF.langString,
               Map.of( "patternProperties",
                     FACTORY.objectNode()
                           .set( "^.*$", FACTORY.objectNode().set( "type", XsdToJsonTypeMapping.JsonType.STRING.toJsonNode() ) ) ) )
         .put( XSD.base64Binary, Map.of( "contentEncoding", FACTORY.textNode( "base64" ) ) )
         .build();

   public AspectModelJsonSchemaVisitor( final JsonSchemaGenerationConfig config ) {
      this.config = config;
      typeData = config.useExtendedTypes() ? extendedTypeData : OPEN_API_TYPE_DATA;
   }

   /**
    * @deprecated Use {@link AspectModelJsonSchemaVisitor#AspectModelJsonSchemaVisitor(JsonSchemaGenerationConfig)} instead
    */
   @Deprecated( forRemoval = true )
   public AspectModelJsonSchemaVisitor( final boolean useExtendedTypes, final Locale locale ) {
      this( JsonSchemaGenerationConfigBuilder.builder()
            .useExtendedTypes( useExtendedTypes )
            .locale( locale )
            .build() );
   }

   /**
    * @deprecated Use {@link AspectModelJsonSchemaVisitor#AspectModelJsonSchemaVisitor(JsonSchemaGenerationConfig)} instead
    */
   @Deprecated( forRemoval = true )
   public AspectModelJsonSchemaVisitor( final boolean useExtendedTypes ) {
      this( JsonSchemaGenerationConfigBuilder.builder()
            .useExtendedTypes( useExtendedTypes )
            .build() );
   }

   public ObjectNode getRootNode() {
      return rootNode;
   }

   private String getSchemaNameForModelElement( final ModelElement element ) {
      final String existingSchemaName = schemaNameForElement.get( element );
      if ( existingSchemaName != null ) {
         return existingSchemaName;
      }
      // Check if the schema name is already used by another element
      final BiMap<String, ModelElement> elementBySchemaName = schemaNameForElement.inverse();
      final String elementName = element instanceof final Property property ? property.getPayloadName() : element.getName();
      final String designatedSchemaName =
            Stream.concat( Stream.of( elementName ), IntStream.iterate( 0, i -> i + 1 ).mapToObj( i -> element.getName() + i ) )
                  .filter( schemaName -> elementBySchemaName.get( schemaName ) == null )
                  .filter( schemaName -> !config.reservedSchemaNames().contains( schemaName ) )
                  .findFirst()
                  .orElseThrow( () -> new DocumentGenerationException( "Could not determine schema name for " + element ) );
      schemaNameForElement.put( element, designatedSchemaName );
      return designatedSchemaName;
   }

   @Override
   public JsonNode visitBase( final ModelElement modelElement, final ObjectNode context ) {
      final ObjectNode result = FACTORY.objectNode();
      addSammExtensionAttribute( result, modelElement );
      return result;
   }

   @Override
   public JsonNode visitAspect( final Aspect aspect, final ObjectNode context ) {
      if ( !config.generateForOpenApi() ) {
         rootNode.put( "$schema", JSON_SCHEMA_VERSION );
         addSammExtensionAttribute( rootNode, aspect );
      }
      addDescription( rootNode, aspect, config.locale() );
      return visitHasProperties( aspect, rootNode );
   }

   @Override
   public JsonNode visitHasProperties( final HasProperties element, final ObjectNode context ) {
      context.put( "type", "object" );
      addSammExtensionAttribute( context, element );

      final ObjectNode properties =
            io.vavr.collection.Stream.ofAll( element.getProperties() )
                  .filter( property -> !property.isNotInPayload() )
                  .filter( property -> !property.isAbstract() )
                  .foldLeft( FACTORY.objectNode(), ( propertyContext, property ) -> {
                     final JsonNode jsonNode = visitProperty( property, propertyContext );
                     return propertyContext.set( property.getPayloadName(), jsonNode );
                  } );
      context.set( "properties", properties );
      final List<TextNode> requiredProperties =
            io.vavr.collection.Stream.ofAll( element.getProperties() )
                  .filter( property -> !property.isNotInPayload() )
                  .filter( property -> !property.isOptional() )
                  .filter( property -> !property.isAbstract() ).toList()
                  .map( property -> FACTORY.textNode( property.getPayloadName() ) )
                  .toJavaList();
      if ( !requiredProperties.isEmpty() ) {
         final ArrayNode required = FACTORY.arrayNode();
         required.addAll( requiredProperties );
         context.set( "required", required );
      }
      return context;
   }

   private Characteristic determineCharacteristic( final Property property ) {
      if ( property.getCharacteristic().isPresent() ) {
         return property.getCharacteristic().get();
      }

      if ( property.isAbstract() ) {
         for ( final Property processedProperty : processedProperties ) {
            if ( processedProperty.getExtends().isEmpty() ) {
               continue;
            }
            final Property superProperty = processedProperty.getExtends().get();
            if ( superProperty.equals( property ) ) {
               return determineCharacteristic( processedProperty );
            }
         }
      }

      throw new DocumentGenerationException( "Can not determine characteristic for Property " + property );
   }

   @Override
   @SuppressWarnings( "squid:S2250" )
   public JsonNode visitProperty( final Property property, final ObjectNode context ) {
      final ObjectNode propertyNode = addDescription( FACTORY.objectNode(), property, config.locale() );
      addSammExtensionAttribute( propertyNode, property );
      final Characteristic characteristic = determineCharacteristic( property );
      final String referenceNodeName = getSchemaNameForModelElement( characteristic );
      if ( processedProperties.contains( property ) ) {
         return propertyNode.put( "$ref", "#/components/schemas/" + referenceNodeName );
      }
      processedProperties.add( property );
      final JsonNode schemaNode = characteristic.accept( this, context );
      setNodeInRootSchema( schemaNode, referenceNodeName );
      return propertyNode.put( "$ref", "#/components/schemas/" + referenceNodeName );
   }

   @Override
   public JsonNode visitSingleEntity( final SingleEntity singleEntity, final ObjectNode context ) {
      final ObjectNode characteristicNode = FACTORY.objectNode();
      addDescription( characteristicNode, singleEntity, config.locale() );
      addSammExtensionAttribute( characteristicNode, singleEntity );
      characteristicNode.put( "type", "object" );
      final ComplexType entityType = singleEntity.getDataType().map( type -> type.as( ComplexType.class ) )
            .orElseThrow( () -> new DocumentGenerationException( "Characteristic " + singleEntity + " is missing a dataType" ) );
      final String referenceNodeName = getSchemaNameForModelElement( entityType );
      characteristicNode.set( "allOf", FACTORY.arrayNode().add( FACTORY.objectNode().put( "$ref",
            "#/components/schemas/" + referenceNodeName ) ) );
      final JsonNode entitySchema = entityType.accept( this, context );
      setNodeInRootSchema( entitySchema, referenceNodeName );
      return characteristicNode;
   }

   private XsdToJsonTypeMapping.JsonType getSchemaTypeForAspectType( final Resource type ) {
      return TYPE_MAP.getOrDefault( type, XsdToJsonTypeMapping.JsonType.STRING );
   }

   private Map<String, JsonNode> getAdditionalFieldsForType( final Resource type ) {
      final Map<Resource, Map<String, JsonNode>> typeDates = ImmutableMap.<Resource, Map<String, JsonNode>> builder()
            .putAll( typeData )
            .put( SammNs.SAMM.curie(), Map.of( "pattern", FACTORY.textNode( SammDataType.CURIE_REGEX ) ) )
            .build();
      return typeDates.getOrDefault( type, Map.of() );
   }

   @Override
   public JsonNode visitSet( final Set set, final ObjectNode context ) {
      final ObjectNode collectionNode = (ObjectNode) visitCollection( set, context );
      addSammExtensionAttribute( collectionNode, set );
      return collectionNode.put( "uniqueItems", true );
   }

   @Override
   public JsonNode visitSortedSet( final SortedSet sortedSet, final ObjectNode context ) {
      final ObjectNode collectionNode = (ObjectNode) visitCollection( sortedSet, context );
      addSammExtensionAttribute( collectionNode, sortedSet );
      return collectionNode.put( "uniqueItems", true );
   }

   @Override
   public JsonNode visitCollection( final Collection collection, final ObjectNode context ) {
      final ObjectNode collectionNode = FACTORY.objectNode();
      addDescription( collectionNode, collection, config.locale() );
      addSammExtensionAttribute( collectionNode, collection );
      collectionNode.put( "type", "array" );
      final Optional<Characteristic> characteristic = collection.getElementCharacteristic();
      if ( characteristic.isPresent() ) {
         collectionNode.set( "items", characteristic.get().accept( this, collectionNode ) );
         return collectionNode;
      }

      collection.getDataType().ifPresent( type -> {
         final JsonNode typeNode = type.accept( this, collectionNode );
         if ( type instanceof final ComplexType complexType ) {
            final String referenceNodeName = getSchemaNameForModelElement( complexType );
            final ObjectNode referenceNode = FACTORY.objectNode().put( "$ref", "#/components/schemas/" + referenceNodeName );
            setNodeInRootSchema( typeNode, referenceNodeName );
            collectionNode.set( "items", referenceNode );
            return;
         }
         collectionNode.set( "items", typeNode );
      } );
      return collectionNode;
   }

   @Override
   public JsonNode visitTrait( final Trait trait, final ObjectNode context ) {
      final ObjectNode characteristicNode = (ObjectNode) trait.getBaseCharacteristic().accept( this, context );
      addDescription( characteristicNode, trait, config.locale() );
      addSammExtensionAttribute( characteristicNode, trait );
      return io.vavr.collection.Stream.ofAll( trait.getConstraints() )
            .foldLeft( characteristicNode, ( node, constraint ) -> ( (ObjectNode) ( constraint.accept( this, node ) ) ) );
   }

   @Override
   public JsonNode visitConstraint( final Constraint constraint, final ObjectNode context ) {
      addDescription( context, constraint, config.locale() );
      return context;
   }

   @Override
   public JsonNode visitLengthConstraint( final LengthConstraint lengthConstraint, final ObjectNode context ) {
      addDescription( context, lengthConstraint, config.locale() );
      final String itemsOrLength = "array".equals( context.get( "type" ).asText() ) ? "Items" : "Length";
      lengthConstraint.getMaxValue().ifPresent( maxValue -> context.put( "max" + itemsOrLength, maxValue ) );
      lengthConstraint.getMinValue().ifPresent( minValue -> context.put( "min" + itemsOrLength, minValue ) );
      return context;
   }

   private Try<JsonNode> getNumberNode( final Object value ) {
      try {
         return Try.success( FACTORY.numberNode( new BigDecimal( value.toString() ) ) );
      } catch ( final NumberFormatException exception ) {
         return Try.failure( exception );
      }
   }

   @Override
   public JsonNode visitRegularExpressionConstraint( final RegularExpressionConstraint regularExpressionConstraint,
         final ObjectNode context ) {
      addDescription( context, regularExpressionConstraint, config.locale() );
      context.set( "pattern", FACTORY.textNode( regularExpressionConstraint.getValue() ) );
      return context;
   }

   @Override
   public JsonNode visitRangeConstraint( final RangeConstraint rangeConstraint, final ObjectNode context ) {
      addDescription( context, rangeConstraint, config.locale() );
      rangeConstraint.getMaxValue().map( maxValue -> maxValue.accept( this, context ) ).ifPresent( value -> {
         if ( value instanceof NumericNode ) {
            context.set( "maximum", value );
            context.put( "exclusiveMaximum", rangeConstraint.getUpperBoundDefinition().equals( BoundDefinition.LESS_THAN ) );
         }
      } );
      rangeConstraint.getMinValue().map( minValue -> minValue.accept( this, context ) ).ifPresent( value -> {
         if ( value instanceof NumericNode ) {
            context.set( "minimum", value );
            context.put( "exclusiveMinimum", rangeConstraint.getLowerBoundDefinition().equals( BoundDefinition.GREATER_THAN ) );
         }
      } );
      return context;
   }

   @Override
   public JsonNode visitScalar( final Scalar scalar, final ObjectNode context ) {
      final ObjectNode propertyNode = FACTORY.objectNode();
      final XsdToJsonTypeMapping.JsonType value = getSchemaTypeForAspectType( ResourceFactory.createResource( scalar.getUrn() ) );
      propertyNode.set( "type", value.toJsonNode() );
      getAdditionalFieldsForType( ResourceFactory.createResource( scalar.getUrn() ) ).forEach( propertyNode::set );
      return propertyNode;
   }

   @Override
   public JsonNode visitEither( final Either either, final ObjectNode context ) {
      final ObjectNode properties = FACTORY.objectNode();
      properties.set( "left", either.getLeft().accept( this, properties ) );
      properties.set( "right", either.getRight().accept( this, properties ) );

      final ObjectNode result = addDescription( FACTORY.objectNode(), either, config.locale() )
            .put( "additionalProperties", false )
            .<ObjectNode> set( "properties", properties )
            .set( "oneOf",
                  FACTORY.arrayNode()
                        .add( FACTORY.objectNode().set( "required", FACTORY.arrayNode().add( "left" ) ) )
                        .add( FACTORY.objectNode().set( "required", FACTORY.arrayNode().add( "right" ) ) ) );
      addSammExtensionAttribute( result, either );
      return result;
   }

   @Override
   public JsonNode visitCharacteristic( final Characteristic characteristic, final ObjectNode context ) {
      return characteristic.getDataType().map( type -> {
         final JsonNode typeNode = type.accept( this, context );
         if ( typeNode instanceof final ObjectNode objectNode ) {
            addSammExtensionAttribute( objectNode, characteristic );
            return addDescription( objectNode, characteristic, config.locale() );
         }
         throw new DocumentGenerationException( "Could not generate description for characteristic " + characteristic );
      } ).orElseThrow( () -> new DocumentGenerationException( "Characteristic " + characteristic + " is missing a dataType" ) );
   }

   private void setNodeInRootSchema( final JsonNode node, final String name ) {
      final ObjectNode schemaNode;
      if ( rootNode.has( "components" ) ) {
         schemaNode = (ObjectNode) rootNode.get( "components" ).get( "schemas" );
      } else {
         schemaNode = FACTORY.objectNode();
         rootNode.set( "components", FACTORY.objectNode().set( "schemas", schemaNode ) );
      }
      schemaNode.set( name, node );
   }

   @Override
   public JsonNode visitComplexType( final ComplexType complexType, final ObjectNode context ) {
      if ( hasVisited.containsKey( complexType ) ) {
         return hasVisited.get( complexType );
      }
      final ObjectNode complexTypeNode = FACTORY.objectNode();
      hasVisited.put( complexType, complexTypeNode );

      addDescription( complexTypeNode, complexType, config.locale() );
      addSammExtensionAttribute( complexTypeNode, complexType );

      // visitHasProperties needs to be called before accept() on the supertype:
      // This Entity's Properties could be extending an AbstractProperty on the supertype,
      // in order to know the corresponding Characteristic this must be visited first
      final JsonNode result = visitHasProperties( complexType, complexTypeNode );
      if ( complexType.getExtends().isPresent() ) {
         final ComplexType extendedComplexType = complexType.getExtends().get();
         final JsonNode extendedComplexTypeNode = extendedComplexType.accept( this, context );
         final String referenceNodeName = getSchemaNameForModelElement( extendedComplexType );
         setNodeInRootSchema( extendedComplexTypeNode, referenceNodeName );
         complexTypeNode.set( "allOf", FACTORY.arrayNode().add( FACTORY.objectNode().put( "$ref",
               "#/components/schemas/" + referenceNodeName ) ) );
      }
      return result;
   }

   @Override
   public JsonNode visitAbstractEntity( final AbstractEntity abstractEntity, final ObjectNode context ) {
      final JsonNode abstractEntityNode = visitComplexType( abstractEntity, FACTORY.objectNode() );
      abstractEntity.getExtendingElements().forEach( extendingComplexType -> {
         final JsonNode extendedComplexTypeNode = extendingComplexType.accept( this, context );
         final String referenceNodeName = getSchemaNameForModelElement( extendingComplexType );
         setNodeInRootSchema( extendedComplexTypeNode, referenceNodeName );
      } );
      return abstractEntityNode;
   }

   @Override
   public JsonNode visitScalarValue( final ScalarValue value, final ObjectNode context ) {
      final Type type = value.getType();
      final Resource typeResource = ResourceFactory.createResource( type.getUrn() );
      if ( typeResource.equals( RDF.langString ) ) {
         final ObjectNode result = FACTORY.objectNode();
         final LangString langString = (LangString) value.getValue();
         result.set( langString.getLanguageTag().toLanguageTag(), FACTORY.textNode( langString.getValue() ) );
         return result;
      }

      return switch ( getSchemaTypeForAspectType( typeResource ) ) {
         case NUMBER -> getNumberNode( value.getValue() ).getOrElse( FACTORY.numberNode( 0 ) );
         case STRING -> FACTORY.textNode( value.getValue().toString() );
         case BOOLEAN -> FACTORY.booleanNode( (boolean) value.getValue() );
         default -> throw new DocumentGenerationException( "Could not convert value " + value + " to JSON" );
      };
   }

   @Override
   public JsonNode visitCollectionValue( final CollectionValue value, final ObjectNode context ) {
      final ArrayNode array = FACTORY.arrayNode();
      value.getValues().forEach( collectionValue -> array.add( collectionValue.accept( this, context ) ) );
      return array;
   }

   @Override
   public JsonNode visitEntityInstance( final EntityInstance instance, final ObjectNode context ) {
      final ObjectNode result = FACTORY.objectNode();
      for ( final Map.Entry<Property, Value> assertion : instance.getAssertions().entrySet() ) {
         final Property property = assertion.getKey();
         if ( property.isNotInPayload() ) {
            continue;
         }
         result.set( getSchemaNameForModelElement( property ), assertion.getValue().accept( this, context ) );
      }
      return result;
   }

   @Override
   public JsonNode visitEnumeration( final Enumeration enumeration, final ObjectNode context ) {
      final Type type = enumeration.getDataType().orElseThrow( () ->
            new DocumentGenerationException( "Characteristic " + enumeration + " is missing a dataType" ) );
      if ( type.is( Scalar.class ) ) {
         return createEnumNodeWithScalarValues( enumeration, type, context );
      }
      return createEnumNodeWithComplexValues( enumeration );
   }

   private JsonNode createEnumNodeWithScalarValues( final Enumeration enumeration, final Type type, final ObjectNode context ) {
      final ArrayNode valuesNode = FACTORY.arrayNode();
      final ObjectNode enumNode = type.getUrn().equals( RDF.langString.getURI() )
            ? FACTORY.objectNode().put( "type", "object" )
            : (ObjectNode) type.accept( this, context );
      addSammExtensionAttribute( enumNode, enumeration );
      addDescription( enumNode, enumeration, config.locale() );
      enumeration.getValues().stream()
            .map( value -> value.accept( this, enumNode ) )
            .forEach( valuesNode::add );
      enumNode.set( "enum", valuesNode );
      return enumNode;
   }

   private JsonNode createEnumNodeWithComplexValues( final Enumeration enumeration ) {
      final ObjectNode enumNode = FACTORY.objectNode();
      addDescription( enumNode, enumeration, config.locale() );
      addSammExtensionAttribute( enumNode, enumeration );
      enumNode.put( "type", "object" );
      final ArrayNode enumValueReferences = FACTORY.arrayNode();
      enumeration.getValues().stream()
            .map( value -> value.as( EntityInstance.class ) )
            //Should the enum value entity be declared with only optional properties, enum values may be declared
            //without any properties. In such a case the value is ignored in the JSON schema since there is nothing
            //to validate
            .filter( value -> !value.getAssertions().isEmpty() )
            .forEach( value -> {
               final String schemaName = getSchemaNameForModelElement( value );
               enumValueReferences.add( FACTORY.objectNode().put( "$ref", "#/components/schemas/" + schemaName ) );
               final ObjectNode enumValueNode = createNodeForEnumEntityInstance( value );
               setNodeInRootSchema( enumValueNode, schemaName );
            } );
      if ( !enumValueReferences.isEmpty() ) {
         enumNode.set( "oneOf", enumValueReferences );
      }
      return enumNode;
   }

   private ObjectNode createNodeForEnumEntityInstance( final EntityInstance entityInstance ) {
      final ObjectNode enumEntityInstanceNode = FACTORY.objectNode();
      final ArrayNode required = FACTORY.arrayNode();
      final ObjectNode properties = FACTORY.objectNode();
      addDescription( enumEntityInstanceNode, entityInstance, config.locale() );
      enumEntityInstanceNode.put( "type", "object" );

      final Entity entity = entityInstance.getEntityType();
      entity.getProperties().stream()
            .filter( property -> !property.isNotInPayload() )
            .filter( property -> entityInstance.getAssertions().containsKey( property ) )
            .forEach( property -> {
               required.add( property.getPayloadName() );
               properties.set( property.getPayloadName(), createNodeForEnumEntityPropertyInstance( property, entityInstance ) );
            } );

      enumEntityInstanceNode.set( "properties", properties );
      enumEntityInstanceNode.set( "required", required );
      return enumEntityInstanceNode;
   }

   @SuppressWarnings( { "squid:S3655" } )
   //squid S3655 - Properties with an Enumeration Characteristic always have a data type
   private JsonNode createNodeForEnumEntityPropertyInstance( final Property property, final EntityInstance entityInstance ) {
      final Characteristic characteristic = property.getCharacteristic().orElseThrow( () ->
            new DocumentGenerationException( "Property " + property + " has no Characteristic" ) );
      final Type type = property.getDataType().orElseThrow( () ->
            new DocumentGenerationException( "Characteristic " + characteristic + " has no data type" ) );
      final Value valueForProperty = entityInstance.getAssertions().get( property );
      final XsdToJsonTypeMapping.JsonType schemaType = type.is( Scalar.class )
            ? getSchemaTypeForAspectType( ResourceFactory.createResource( type.getUrn() ) )
            : XsdToJsonTypeMapping.JsonType.OBJECT;

      if ( characteristic.is( SingleEntity.class ) ) {
         return createNodeForEnumEntityInstance( valueForProperty.as( EntityInstance.class ) );
      }
      if ( characteristic.is( Collection.class ) ) {
         final ObjectNode propertyInstanceNode = FACTORY.objectNode();
         addDescription( propertyInstanceNode, property, config.locale() );
         propertyInstanceNode.put( "type", "array" );
         final ObjectNode arrayPropertyInstanceNode = FACTORY.objectNode();
         arrayPropertyInstanceNode.set( "type", schemaType.toJsonNode() );
         final ArrayNode arrayValues = (ArrayNode) valueForProperty.accept( this, propertyInstanceNode );
         propertyInstanceNode.put( "minItems", arrayValues.size() );
         propertyInstanceNode.put( "maxItems", arrayValues.size() );
         arrayPropertyInstanceNode.set( "enum", arrayValues );
         propertyInstanceNode.set( "items", arrayPropertyInstanceNode );
         return propertyInstanceNode;
      }
      final ObjectNode propertyInstanceNode = FACTORY.objectNode();
      addDescription( propertyInstanceNode, property, config.locale() );
      propertyInstanceNode.set( "type", schemaType.toJsonNode() );
      propertyInstanceNode.set( "enum", FACTORY.arrayNode().add( valueForProperty.accept( this, propertyInstanceNode ) ) );
      return propertyInstanceNode;
   }

   private ObjectNode addDescription( final ObjectNode node, final ModelElement describedElement, final Locale locale ) {
      final String description = describedElement.getDescription( locale );

      if ( !Strings.isNullOrEmpty( description ) ) {
         node.put( "description", description );
      }

      if ( config.generateCommentForSeeAttributes() ) {
         final String sees = String.join( ", ", describedElement.getSee() );
         if ( !Strings.isNullOrEmpty( sees ) ) {
            node.put( "$comment", "See: " + sees );
         }
      }

      return node;
   }

<<<<<<< HEAD
   private void addSammExtensionAttribute( final ObjectNode node, final ModelElement describedElement ) {
      if ( !describedElement.isAnonymous() ) {
         node.put( SAMM_EXTENSION, describedElement.urn().toString() );
      }
=======
   private void addSammExtensionAttribute( final ObjectNode node, final NamedElement describedElement ) {
      describedElement.getAspectModelUrn().ifPresent( urn -> node.put( AbstractGenerator.SAMM_EXTENSION, urn.toString() ) );
>>>>>>> 24f0cbc9
   }
}<|MERGE_RESOLUTION|>--- conflicted
+++ resolved
@@ -656,14 +656,9 @@
       return node;
    }
 
-<<<<<<< HEAD
    private void addSammExtensionAttribute( final ObjectNode node, final ModelElement describedElement ) {
       if ( !describedElement.isAnonymous() ) {
-         node.put( SAMM_EXTENSION, describedElement.urn().toString() );
-      }
-=======
-   private void addSammExtensionAttribute( final ObjectNode node, final NamedElement describedElement ) {
-      describedElement.getAspectModelUrn().ifPresent( urn -> node.put( AbstractGenerator.SAMM_EXTENSION, urn.toString() ) );
->>>>>>> 24f0cbc9
+         node.put( AbstractGenerator.SAMM_EXTENSION, describedElement.urn().toString() );
+      }
    }
 }