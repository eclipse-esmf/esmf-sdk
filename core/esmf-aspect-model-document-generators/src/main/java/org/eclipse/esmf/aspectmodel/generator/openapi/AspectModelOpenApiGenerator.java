/*
 * Copyright (c) 2023 Robert Bosch Manufacturing Solutions GmbH
 *
 * See the AUTHORS file(s) distributed with this work for additional
 * information regarding authorship.
 *
 * This Source Code Form is subject to the terms of the Mozilla Public
 * License, v. 2.0. If a copy of the MPL was not distributed with this
 * file, You can obtain one at https://mozilla.org/MPL/2.0/.
 *
 * SPDX-License-Identifier: MPL-2.0
 */

package org.eclipse.esmf.aspectmodel.generator.openapi;

import static java.lang.String.format;
import static java.util.Optional.ofNullable;
import static java.util.stream.Collectors.toSet;
import static org.apache.commons.lang3.StringUtils.isEmpty;
import static org.eclipse.esmf.aspectmodel.generator.openapi.AspectModelOpenApiGenerator.ObjectNodeExtension.merge;

import java.io.IOException;
import java.io.InputStream;
import java.nio.charset.StandardCharsets;
import java.util.Iterator;
import java.util.List;
import java.util.Locale;
import java.util.Map;
import java.util.Objects;
import java.util.Optional;
import java.util.Set;
import java.util.function.Function;
import java.util.function.Predicate;
import java.util.regex.Matcher;
import java.util.regex.Pattern;
import java.util.stream.Collectors;

import org.eclipse.esmf.aspectmodel.generator.AbstractGenerator;
import org.eclipse.esmf.aspectmodel.generator.ArtifactGenerator;
import org.eclipse.esmf.aspectmodel.generator.jsonschema.AspectModelJsonSchemaGenerator;
import org.eclipse.esmf.aspectmodel.generator.jsonschema.AspectModelJsonSchemaVisitor;
import org.eclipse.esmf.aspectmodel.generator.jsonschema.JsonSchemaGenerationConfig;
import org.eclipse.esmf.aspectmodel.generator.jsonschema.JsonSchemaGenerationConfigBuilder;
import org.eclipse.esmf.metamodel.Aspect;
import org.eclipse.esmf.metamodel.NamedElement;
import org.eclipse.esmf.metamodel.Operation;
import org.eclipse.esmf.metamodel.Property;

import com.fasterxml.jackson.databind.JsonNode;
import com.fasterxml.jackson.databind.ObjectMapper;
import com.fasterxml.jackson.databind.node.ArrayNode;
import com.fasterxml.jackson.databind.node.JsonNodeFactory;
import com.fasterxml.jackson.databind.node.ObjectNode;
import com.fasterxml.jackson.dataformat.yaml.YAMLFactory;
import com.google.common.base.CaseFormat;
import io.vavr.CheckedFunction1;
import org.apache.commons.collections4.IterableUtils;
import org.apache.commons.io.IOUtils;
import org.apache.commons.lang3.stream.Streams;
import org.slf4j.Logger;
import org.slf4j.LoggerFactory;

@SuppressWarnings( "OptionalUsedAsFieldOrParameterType" )
public class AspectModelOpenApiGenerator
      implements ArtifactGenerator<String, ObjectNode, Aspect, OpenApiSchemaGenerationConfig, OpenApiSchemaArtifact> {
   private static final String APPLICATION_JSON = "application/json";
   private static final String CLIENT_ERROR = "ClientError";
   private static final String COMPONENTS_RESPONSES = "#/components/responses/";
   private static final String COMPONENTS_REQUESTS = "#/components/requestBodies/";
   private static final String COMPONENTS_SCHEMAS = "#/components/schemas/";
   private static final String FIELD_COMPONENTS = "components";
   private static final String FIELD_CONTENT = "content";
   private static final String FIELD_DESCRIPTION = "description";
   private static final String FIELD_FILTER = "Filter";
   private static final String FIELD_GET = "get";
   private static final String FIELD_POST = "post";
   private static final String FIELD_PUT = "put";
   private static final String FIELD_PATCH = "patch";
   private static final String FIELD_OBJECT = "object";
   private static final String FIELD_OPERATION = "Operation";
   private static final String FIELD_OPERATION_ID = "operationId";
   private static final String FIELD_OPERATION_RESPONSE = "OperationResponse";
   protected static final String FIELD_PAGING_SCHEMA = "PagingSchema";
   private static final String FIELD_PARAMETERS = "parameters";
   private static final String FIELD_PROPERTIES = "properties";
   private static final String FIELD_RPC = "JsonRpc";
   private static final String FIELD_REQUEST_BODIES = "requestBodies";
   private static final String FIELD_REQUEST_BODY = "requestBody";
   private static final String FIELD_REQUIRED = "required";
   private static final String FIELD_RESPONSES = "responses";
   private static final String FIELD_SCHEMA = "schema";
   private static final String FIELD_SCHEMAS = "schemas";
   private static final String FIELD_STRING = "string";
   private static final String FIELD_TYPE = "type";
   private static final String FORBIDDEN = "Forbidden";
   private static final String NOT_FOUND_ERROR = "NotFoundError";
   private static final String OPERATIONS_SERVER_PATH = "/rpc-api/%s";
   private static final String TENANT_ID = "/{tenant-id}";
   private static final String OPERATIONS_ENDPOINT_PATH = "%s/operations";
   private static final String PARAMETER_CONVENTION = "^[a-zA-Z][a-zA-Z0-9-_]*";
   private static final String QUERY_SERVER_PATH = "/query-api/%s";
   private static final String READ_SERVER_PATH = "/api/%s";
   private static final String REF = "$ref";

   private static final String UNAUTHORIZED = "Unauthorized";

   private static final String V30 = "3.0.3";
   private static final String V31 = "3.1.0";

   private static final JsonNodeFactory FACTORY = JsonNodeFactory.instance;
   private static final AspectModelJsonSchemaVisitor SCHEMA_VISITOR = new AspectModelJsonSchemaVisitor(
         JsonSchemaGenerationConfigBuilder.builder()
               .useExtendedTypes( false )
               .build() );
   private static final AspectModelPagingGenerator PAGING_GENERATOR = new AspectModelPagingGenerator();
   private static final Logger LOG = LoggerFactory.getLogger( AspectModelOpenApiGenerator.class );

   private static final ObjectMapper OBJECT_MAPPER = new ObjectMapper();
   private static final ObjectMapper YAML_MAPPER = new ObjectMapper( new YAMLFactory() );

   /**
    * Generates an OpenAPI specification for the given Aspect Model.
    *
    * @param aspect the Aspect Model for which the OpenAPI specification will be generated.
    * @param config the configuration for the generation process
    * @return the OpenAPI specification
    */
   @Override
   public OpenApiSchemaArtifact apply( final Aspect aspect, final OpenApiSchemaGenerationConfig config ) {
      try {
         final ObjectNode rootNode = getRootJsonNode( config.generateCommentForSeeAttributes() );
         final String apiVersion = getApiVersion( aspect, config.useSemanticVersion() );

         ( (ObjectNode) rootNode.get( "info" ) )
               .put( "title", aspect.getPreferredName( config.locale() ) )
               .put( "version", apiVersion )
               .put( AbstractGenerator.SAMM_EXTENSION,
                     aspect.getAspectModelUrn().map( Object::toString ).orElse( "" ) );
         setServers( rootNode, config.baseUrl(), apiVersion, READ_SERVER_PATH );
         final boolean includePaging = includePaging( aspect, config.pagingOption() );
         setOptionalSchemas( aspect, config, includePaging, rootNode );
         setAspectSchemas( aspect, config, rootNode );
         setRequestBodies( aspect, config, rootNode );
         setResponseBodies( aspect, rootNode, includePaging );
         rootNode.set( "paths", getPathsNode( aspect, config, apiVersion, config.properties(), config.queriesTemplate() ) );
         return new OpenApiSchemaArtifact( aspect.getName(), merge( rootNode, config.documentTemplate() ) );
      } catch ( final Exception exception ) {
         LOG.error( "There was an exception during the read of the root or the validation.", exception );
      }
      return new OpenApiSchemaArtifact( aspect.getName(), FACTORY.objectNode() );
   }

   /**
    * Generates an OpenAPI specification for the given Aspect Model in JSON.
    *
    * @param aspect the Aspect Model for which the OpenAPI specification will be generated.
    * @param useSemanticVersion if set to true, the complete semantic version of the Aspect Model will be used as the version of the API.
    * Otherwise, only the major part of the Aspect Version is used as the version of the API.
    * @param baseUrl the base URL for the Aspect API
    * @param resourcePath the resource path for the Aspect API endpoints. If no resource path is given, the resource path will be derived
    * from the Aspect name
    * @param jsonProperties A string containing the needed properties for the resource path, defined in JSON.
    * @param includeQueryApi if set to true, a path section for the Query API Endpoint of the Aspect API will be included in the
    * specification
    * @param pagingOption if defined, the chosen paging type will be in the JSON.
    * @return a JsonNode containing the JSON for the given Aspect.
    * @deprecated Use {@link #apply(Aspect, OpenApiSchemaGenerationConfig)} instead
    */
   @Deprecated( forRemoval = true )
   public JsonNode applyForJson( final Aspect aspect, final boolean useSemanticVersion, final String baseUrl,
         final Optional<String> resourcePath, final Optional<JsonNode> jsonProperties, final boolean includeQueryApi,
         final Optional<PagingOption> pagingOption ) {
      final OpenApiSchemaGenerationConfig config = OpenApiSchemaGenerationConfigBuilder.builder()
            .useSemanticVersion( useSemanticVersion )
            .baseUrl( baseUrl )
            .resourcePath( resourcePath.orElse( null ) )
            .properties( (ObjectNode) jsonProperties.orElse( null ) )
            .includeQueryApi( includeQueryApi )
            .pagingOption( pagingOption.orElse( null ) )
            .build();
      return apply( aspect, config ).getContent();
   }

   /**
    * Generates an OpenAPI specification for the given Aspect Model in JSON.
    *
    * @param aspect the Aspect Model for which the OpenAPI specification will be generated.
    * @param useSemanticVersion if set to true, the complete semantic version of the Aspect Model will be used as the version of the API.
    * Otherwise, only the major part of the Aspect Version is used as the version of the API.
    * @param baseUrl the base URL for the Aspect API
    * @param resourcePath the resource path for the Aspect API endpoints. If no resource path is given, the resource path will be derived
    * from the Aspect name.
    * @param jsonProperties A string containing the needed properties for the resource path, defined in JSON.
    * @param includeQueryApi if set to true, a path section for the Query API Endpoint of the Aspect API will be included in the
    * specification
    * @param pagingOption if defined, the chosen paging type will be in the JSON.
    * @param locale the locale for choosing the preferred language for description and preferred name.
    * @return a JsonNode containing the JSON for the given Aspect.
    * @deprecated Use {@link #apply(Aspect, OpenApiSchemaGenerationConfig)} instead
    */
   @Deprecated( forRemoval = true )
   public JsonNode applyForJson( final Aspect aspect, final boolean useSemanticVersion, final String baseUrl,
         final Optional<String> resourcePath, final Optional<JsonNode> jsonProperties, final boolean includeQueryApi,
         final Optional<PagingOption> pagingOption, final Locale locale ) {
      final OpenApiSchemaGenerationConfig config = OpenApiSchemaGenerationConfigBuilder.builder()
            .useSemanticVersion( useSemanticVersion )
            .baseUrl( baseUrl )
            .resourcePath( resourcePath.orElse( null ) )
            .properties( (ObjectNode) jsonProperties.orElse( null ) )
            .includeQueryApi( includeQueryApi )
            .pagingOption( pagingOption.orElse( null ) )
            .locale( locale )
            .build();
      return apply( aspect, config ).getContent();
   }

   /**
    * Generates an OpenAPI specification for the given Aspect Model in JSON.
    *
    * @param aspect the Aspect Model for which the OpenAPI specification will be generated.
    * @param useSemanticVersion if set to true, the complete semantic version of the Aspect Model will be used as the version of the API.
    * Otherwise, only the major part of the Aspect Version is used as the version of the API.
    * @param baseUrl the base URL for the Aspect API
    * @param resourcePath the resource path for the Aspect API endpoints. If no resource path is given, the resource path will be derived
    * from the Aspect name
    * @param jsonProperties A string containing the needed properties for the resource path, defined in JSON.
    * @param includeQueryApi if set to true, a path section for the Query API Endpoint of the Aspect API will be included in the
    * specification
    * @param pagingOption if defined, the chosen paging type will be in the JSON.
    * @param locale the locale for choosing the preferred language for description and preferred name.
    * @param generateCommentForSeeAttributes generate $comment OpenAPI element for samm:see attributes in the model
    * @return a JsonNode containing the JSON for the given Aspect.
    * @deprecated Use {@link #apply(Aspect, OpenApiSchemaGenerationConfig)} instead
    */
   @Deprecated( forRemoval = true )
   public JsonNode applyForJson( final Aspect aspect, final boolean useSemanticVersion, final String baseUrl,
         final Optional<String> resourcePath, final Optional<JsonNode> jsonProperties, final boolean includeQueryApi,
         final Optional<PagingOption> pagingOption, final Locale locale, final boolean generateCommentForSeeAttributes ) {
      final OpenApiSchemaGenerationConfig config = OpenApiSchemaGenerationConfigBuilder.builder()
            .useSemanticVersion( useSemanticVersion )
            .baseUrl( baseUrl )
            .resourcePath( resourcePath.orElse( null ) )
            .properties( (ObjectNode) jsonProperties.orElse( null ) )
            .includeQueryApi( includeQueryApi )
            .pagingOption( pagingOption.orElse( null ) )
            .locale( locale )
            .generateCommentForSeeAttributes( generateCommentForSeeAttributes )
            .build();
      return apply( aspect, config ).getContent();
   }

   private void setServers( final ObjectNode objectNode, final String baseUrl, final String apiVersion, final String endPointPath ) {
      final ArrayNode arrayNode = objectNode.putArray( "servers" );
      final ObjectNode node = FACTORY.objectNode();
      final ObjectNode variables = FACTORY.objectNode();
      node.put( "url", baseUrl + format( endPointPath, apiVersion ) );
      node.set( "variables", variables );
      variables.set( "api-version", FACTORY.objectNode().put( "default", apiVersion ) );
      arrayNode.add( node );
   }

   private boolean includePaging( final Aspect aspect, final PagingOption pagingType ) {
      return pagingType != PagingOption.NO_PAGING
            && PAGING_GENERATOR.isPagingPossible( aspect );
   }

   private ObjectNode getPropertiesNode( final String resourcePath, final ObjectNode properties ) {
      if ( properties != null && resourcePath == null ) {
         LOG.warn( "There are parameter definitions but no resource path." );
         return FACTORY.objectNode();
      }

      if ( resourcePath != null ) {
         final List<String> dynamicParameters = Pattern.compile( "[{]\\S+?[}]" ).matcher( resourcePath ).results()
               .map( match -> match.group( 0 ) ).toList();
         if ( !dynamicParameters.isEmpty() && properties == null ) {
            final String errorString = format( "Resource path contains properties %s, but has no properties map.", dynamicParameters );
            LOG.error( errorString );
            throw new IllegalArgumentException( errorString );
         }
         if ( properties != null ) {
            dynamicParameters.forEach( match -> {
               final String nodeName = match.replace( "{", "" ).replace( "}", "" );
               validateParameterName( nodeName );
               final JsonNode node = properties.get( nodeName );
               if ( node == null ) {
                  final String errorString = format( "Resource path contains property %s, but can't be found in properties map.%s",
                        nodeName, properties );
                  LOG.error( errorString );
                  throw new IllegalArgumentException( errorString );
               }
            } );
            return properties;
         }
      }
      return FACTORY.objectNode();
   }

   private void validateParameterName( final String nodeName ) {
      final Matcher a = Pattern.compile( PARAMETER_CONVENTION ).matcher( nodeName );
      if ( !a.matches() ) {
         final String errorString = format( "The parameter name %s is not in the correct form. A valid form is described as: %s", nodeName,
               PARAMETER_CONVENTION );
         LOG.error( errorString );
         throw new IllegalArgumentException( errorString );
      }
   }

   private void setOptionalSchemas( final Aspect aspect, final OpenApiSchemaGenerationConfig config, final boolean includePaging,
         final ObjectNode rootNode ) throws IOException {
      final ObjectNode schemas = (ObjectNode) rootNode.get( FIELD_COMPONENTS ).get( FIELD_SCHEMAS );
      if ( config.includeQueryApi() ) {
         try ( final InputStream inputStream = getClass().getResourceAsStream( "/openapi/Filter.json" ) ) {
            Objects.requireNonNull( inputStream, "Filter.json not found" );
            final String string = IOUtils.toString( inputStream, StandardCharsets.UTF_8 );
            final ObjectNode filterNode = (ObjectNode) OBJECT_MAPPER.readTree( string );
            schemas.set( FIELD_FILTER, filterNode );
         }
      }
      if ( !aspect.getOperations().isEmpty() ) {
         try ( final InputStream inputStream = getClass().getResourceAsStream( "/openapi/JsonRPC.json" ) ) {
            Objects.requireNonNull( inputStream, "JsonRPC.json not found" );
            final String string = IOUtils.toString( inputStream, StandardCharsets.UTF_8 );
            final ObjectNode filterNode = (ObjectNode) OBJECT_MAPPER.readTree( string );
            schemas.set( FIELD_RPC, filterNode );
         }
      }
      if ( includePaging ) {
         PAGING_GENERATOR.setSchemaInformationForPaging( aspect, schemas, config.pagingOption() );
      }
   }

   @SuppressWarnings( "squid:S3655" ) // An Aspect always has a URN
   private String getApiVersion( final Aspect aspect, final boolean useSemanticVersion ) {
      @SuppressWarnings( "OptionalGetWithoutIsPresent" ) final String aspectVersion = aspect.getAspectModelUrn().get().getVersion();
      if ( useSemanticVersion ) {
         return format( "v%s", aspectVersion );
      }
      final int endIndexOfMajorVersion = aspectVersion.indexOf( '.' );
      final String majorAspectVersion = aspectVersion.substring( 0, endIndexOfMajorVersion );
      return format( "v%s", majorAspectVersion );
   }

   private void setResponseBodies( final Aspect aspect, final ObjectNode jsonNode, final boolean includePaging ) {
      final ObjectNode componentsResponseNode = (ObjectNode) jsonNode.get( FIELD_COMPONENTS ).get( FIELD_RESPONSES );
      final ObjectNode referenceNode = FACTORY.objectNode()
            .put( REF, COMPONENTS_SCHEMAS + ( includePaging ? FIELD_PAGING_SCHEMA : aspect.getName() ) );
      final ObjectNode contentNode = getApplicationNode( referenceNode );
      componentsResponseNode.set( aspect.getName(), contentNode );
      contentNode.put( FIELD_DESCRIPTION, "The request was successful." );
      if ( !aspect.getOperations().isEmpty() ) {
         final ObjectNode operationResponseNode = FACTORY.objectNode()
               .put( REF, COMPONENTS_SCHEMAS + FIELD_OPERATION_RESPONSE );
         final ObjectNode wrappedOperationNode = getApplicationNode( operationResponseNode );
         componentsResponseNode.set( FIELD_OPERATION_RESPONSE, wrappedOperationNode );
         wrappedOperationNode.put( FIELD_DESCRIPTION, "The request was successful." );
      }
   }

   private void setRequestBodies( final Aspect aspect, final OpenApiSchemaGenerationConfig config, final ObjectNode jsonNode ) {
      final ObjectNode componentNode = (ObjectNode) jsonNode.get( FIELD_COMPONENTS );
      final ObjectNode requestBodies = FACTORY.objectNode();
      componentNode.set( FIELD_REQUEST_BODIES, requestBodies );
      requestBodies.set( aspect.getName(),
            getApplicationNode( FACTORY.objectNode().put( REF, COMPONENTS_SCHEMAS + aspect.getName() ) ) );
      if ( config.includeQueryApi() ) {
         requestBodies.set( FIELD_FILTER,
               getApplicationNode( FACTORY.objectNode().put( REF, COMPONENTS_SCHEMAS + FIELD_FILTER ) ) );
      }
      if ( !aspect.getOperations().isEmpty() ) {
         requestBodies.set( FIELD_OPERATION,
               getApplicationNode( FACTORY.objectNode().put( REF, COMPONENTS_SCHEMAS + FIELD_OPERATION ) ) );
      }
   }

   private ObjectNode getApplicationNode( final ObjectNode contentNode ) {
      return FACTORY.objectNode().set( FIELD_CONTENT,
            FACTORY.objectNode().set( APPLICATION_JSON,
                  FACTORY.objectNode().set( FIELD_SCHEMA, contentNode ) ) );
   }

   private void setAspectSchemas( final Aspect aspect, final OpenApiSchemaGenerationConfig config, final ObjectNode jsonNode ) {
      final ObjectNode schemas = (ObjectNode) jsonNode.get( FIELD_COMPONENTS ).get( FIELD_SCHEMAS );
      setAspectSchemaNode( schemas, aspect, config.locale(), config.generateCommentForSeeAttributes() );
      final List<Operation> operations = aspect.getOperations();
      if ( !operations.isEmpty() ) {
         if ( operations.size() == 1 ) {
            aspect.getOperations().stream()
                  .collect( Collectors.toMap( NamedElement::getName, Operation::getInput ) )
                  .entrySet().stream()
                  .findFirst()
                  .ifPresent( entry -> schemas.set( FIELD_OPERATION, getRequestBodyForPropertyList( entry ) ) );
            aspect.getOperations().stream()
                  .collect( Collectors.toMap( NamedElement::getName, Operation::getOutput ) )
                  .entrySet().stream()
                  .findFirst().ifPresent(
                        entry -> schemas.set( FIELD_OPERATION_RESPONSE, getResponseSchemaForOperation( entry.getValue() ) ) );
         } else {
            final ArrayNode arrayNode = FACTORY.arrayNode();
            schemas.set( FIELD_OPERATION, FACTORY.objectNode().set( "oneOf", arrayNode ) );
            aspect.getOperations().stream()
                  .collect( Collectors.toMap( NamedElement::getName, Operation::getInput ) )
                  .entrySet().forEach( entry -> {
                     schemas.set( entry.getKey(), getRequestBodyForPropertyList( entry ) );
                     arrayNode.add( FACTORY.objectNode().put( REF, COMPONENTS_SCHEMAS + entry.getKey() ) );
                  } );
            final ArrayNode responseArrayNode = FACTORY.arrayNode();
            schemas.set( FIELD_OPERATION_RESPONSE, FACTORY.objectNode().set( "oneOf", responseArrayNode ) );
            aspect.getOperations().stream()
                  .collect( Collectors.toMap( NamedElement::getName, Operation::getOutput ) )
                  .forEach( ( key, value ) -> {
                     schemas.set( key + "Response", getResponseSchemaForOperation( value ) );
                     responseArrayNode.add( FACTORY.objectNode().put( REF, COMPONENTS_SCHEMAS + key + "Response" ) );
                  } );
         }
         SCHEMA_VISITOR.getRootNode().get( FIELD_COMPONENTS ).get( FIELD_SCHEMAS ).fields()
               .forEachRemaining( field -> schemas.set( field.getKey(), field.getValue() ) );
      }
   }

   private ObjectNode getRootJsonNode( final boolean generateCommentForSeeAttributes ) throws IOException {
      try ( final InputStream inputStream = getClass().getResourceAsStream( "/openapi/OpenApiRootJson.json" ) ) {
         // at least one important OpenAPI tool (swagger-ui) still does not support v3.1, so for the time being we stay with the version
         // 3.0.3;
         // only when $comment is explicitly requested (a v3.1 feature) we switch to 3.1.0
         Objects.requireNonNull( inputStream, "OpenApiRootJson.json not found" );
         final String string = IOUtils.toString( inputStream, StandardCharsets.UTF_8 )
               .replace( "${OpenApiVer}", generateCommentForSeeAttributes ? V31 : V30 );
         return (ObjectNode) OBJECT_MAPPER.readTree( string );
      }
   }

   /**
    * Generates an OpenAPI specification for the given Aspect Model in YAML.
    *
    * @param aspect the Aspect Model for which the OpenAPI specification will be generated.
    * @param useSemanticVersion if set to true, the complete semantic version of the Aspect Model will be used as the version of the API.
    * Otherwise, only the major part of the Aspect Version is used as the version of the API.
    * @param baseUrl the base URL for the Aspect API
    * @param resourcePath the resource path for the Aspect API endpoints. If no resource path is given, the resource path will be derived
    * from the Aspect name
    * @param yamlProperties the properties for the resource. Needs to be defined as YAML.
    * @param includeQueryApi if set to true, a path section for the Query API Endpoint of the Aspect API will be included in the
    * specification
    * @param pagingOption if defined, the chosen paging type will be in the YAML.
    * @return a string containing the YAML for the given aspect.
    * @deprecated Use {@link #apply(Aspect, OpenApiSchemaGenerationConfig)} instead
    */
   @Deprecated( forRemoval = true )
   public String applyForYaml( final Aspect aspect, final boolean useSemanticVersion, final String baseUrl,
         final Optional<String> resourcePath, final Optional<String> yamlProperties, final boolean includeQueryApi,
         final Optional<PagingOption> pagingOption ) {
      final OpenApiSchemaGenerationConfig config = OpenApiSchemaGenerationConfigBuilder.builder()
            .useSemanticVersion( useSemanticVersion )
            .baseUrl( baseUrl )
            .resourcePath( resourcePath.orElse( null ) )
            .properties(
                  (ObjectNode) yamlProperties.map(
                        CheckedFunction1.of( ( String content ) -> YAML_MAPPER.readTree( content ) ).unchecked() ).orElse( null ) )
            .includeQueryApi( includeQueryApi )
            .pagingOption( pagingOption.orElse( null ) )
            .build();
      return apply( aspect, config ).getContentAsYaml();
   }

   /**
    * Generates an OpenAPI specification for the given Aspect Model in YAML.
    *
    * @param aspect the Aspect Model for which the OpenAPI specification will be generated.
    * @param useSemanticVersion if set to true, the complete semantic version of the Aspect Model will be used as the version of the API.
    * Otherwise, only the major part of the Aspect Version is used as the version of the API.
    * @param baseUrl the base URL for the Aspect API
    * @param resourcePath the resource path for the Aspect API endpoints. If no resource path is given, the resource path will be derived
    * from the Aspect name
    * @param yamlProperties the properties for the resource. Needs to be defined as YAML.
    * @param includeQueryApi if set to true, a path section for the Query API Endpoint of the Aspect API will be included in the
    * specification
    * @param pagingOption if defined, the chosen paging type will be in the YAML.
    * @param locale the locale for choosing the preferred language for description and preferred name.
    * @return a string containing the YAML for the given aspect.
    * @deprecated Use {@link #apply(Aspect, OpenApiSchemaGenerationConfig)} instead
    */
   @Deprecated( forRemoval = true )
   public String applyForYaml( final Aspect aspect, final boolean useSemanticVersion, final String baseUrl,
         final Optional<String> resourcePath, final Optional<String> yamlProperties, final boolean includeQueryApi,
         final Optional<PagingOption> pagingOption, final Locale locale ) {

      final OpenApiSchemaGenerationConfig config = OpenApiSchemaGenerationConfigBuilder.builder()
            .useSemanticVersion( useSemanticVersion )
            .baseUrl( baseUrl )
            .resourcePath( resourcePath.orElse( null ) )
            .properties(
                  (ObjectNode) yamlProperties.map(
                        CheckedFunction1.of( ( String content ) -> YAML_MAPPER.readTree( content ) ).unchecked() ).orElse( null ) )
            .includeQueryApi( includeQueryApi )
            .pagingOption( pagingOption.orElse( null ) )
            .locale( locale )
            .build();
      return apply( aspect, config ).getContentAsYaml();
   }

   private ObjectNode getPathsNode( final Aspect aspect, final OpenApiSchemaGenerationConfig config, final String apiVersion,
         final ObjectNode properties, final ObjectNode queriesTemplate ) throws IOException {
      final ObjectNode endpointPathsNode = FACTORY.objectNode();
      final ObjectNode pathNode = FACTORY.objectNode();
      final ObjectNode propertiesNode = getPropertiesNode( config.resourcePath(), properties );
      // If resource path is provided then use it as the complete path and don't prefix tenant-id to it.
      final String path = config.resourcePath();
      final String finalResourcePath = path != null
            ? path.startsWith( "/" ) ? path : "/" + path
            : TENANT_ID + "/" + deriveResourcePathFromAspectName( aspect.getName() );

      endpointPathsNode.set( finalResourcePath, pathNode );

      if ( includePaging( aspect, config.pagingOption() ) ) {
         PAGING_GENERATOR.setPagingProperties( aspect, config.pagingOption(), propertiesNode );
      }

      pathNode.set( FIELD_GET,
            merge( getRequestEndpointsRead( aspect, propertiesNode, config.resourcePath() ),
                  queriesTemplate, FIELD_GET ) );

      boolean includeCrud = config.includeCrud();

      if ( includeCrud || config.includePost() ) {
         pathNode.set( FIELD_POST, getRequestEndpointsCreate( aspect, propertiesNode, config.resourcePath() ) );
      }

      if ( includeCrud || config.includePut() ) {
         pathNode.set( FIELD_PUT, getRequestEndpointsUpdate( aspect, propertiesNode, config.resourcePath(), true ) );
      }

      if ( includeCrud || config.includePatch() ) {
         pathNode.set( FIELD_PATCH, getRequestEndpointsUpdate( aspect, propertiesNode, config.resourcePath(), false ) );
      }

      if ( config.includeQueryApi() ) {
         final ObjectNode includeQueryPathNode = FACTORY.objectNode();
         includeQueryPathNode.set( FIELD_POST,
<<<<<<< HEAD
               getRequestEndpointFilter( aspect, propertiesNode, config.baseUrl(), apiVersion, config.resourcePath() ) );
         endpointPathsNode.set( String.format( QUERY_SERVER_PATH, apiVersion ) + finalResourcePath,
=======
               merge( getRequestEndpointFilter( aspect, propertiesNode, config.baseUrl(), apiVersion, config.resourcePath() ),
                     queriesTemplate, FIELD_POST ) );
         endpointPathsNode.set( config.baseUrl() + String.format( QUERY_SERVER_PATH, apiVersion ) + finalResourcePath,
>>>>>>> b9f54585
               includeQueryPathNode );
      }

      final Optional<ObjectNode> operationsNode = getRequestEndpointOperations( aspect, propertiesNode, config.baseUrl(), apiVersion,
            config.resourcePath(), queriesTemplate );
      operationsNode.ifPresent( ops -> endpointPathsNode.set( format( OPERATIONS_ENDPOINT_PATH, finalResourcePath ), ops ) );
      return endpointPathsNode;
   }

   private String deriveResourcePathFromAspectName( final String aspectName ) {
      return CaseFormat.UPPER_CAMEL.to( CaseFormat.LOWER_HYPHEN, aspectName );
   }

   private Optional<ObjectNode> getRequestEndpointOperations( final Aspect aspect, final ObjectNode parameterNode, final String baseUrl,
         final String apiVersion, final String resourcePath, ObjectNode queriesTemplate ) {
      if ( !aspect.getOperations().isEmpty() ) {

         final ObjectNode objectNode = FACTORY.objectNode();
         setServers( objectNode, baseUrl, apiVersion, OPERATIONS_SERVER_PATH );
         objectNode.set( "tags", FACTORY.arrayNode().add( aspect.getName() ) );
         objectNode.put( FIELD_OPERATION_ID, FIELD_POST + FIELD_OPERATION + aspect.getName() );
         objectNode.set( FIELD_PARAMETERS, getRequiredParameters( parameterNode, isEmpty( resourcePath ) ) );
         objectNode.set( FIELD_REQUEST_BODY, FACTORY.objectNode().put( REF, COMPONENTS_REQUESTS + FIELD_OPERATION ) );
         final ObjectNode responseNode = FACTORY.objectNode();
         objectNode.set( FIELD_RESPONSES, responseNode );
         responseNode.set( "200", FACTORY.objectNode().put( REF, COMPONENTS_RESPONSES + FIELD_OPERATION_RESPONSE ) );
         setErrorResponses( responseNode );

         final ObjectNode postNode = FACTORY.objectNode();
         postNode.set( FIELD_POST, merge( objectNode, queriesTemplate, FIELD_POST ) );
         return Optional.of( postNode );
      }
      return Optional.empty();
   }

   private JsonNode getRequestBodyForPropertyList( final Map.Entry<String, List<Property>> propertyEntry ) {
      final ObjectNode propertyNode = FACTORY.objectNode();
      final ArrayNode arrayNode = FACTORY.arrayNode();
      final ObjectNode objectNode = FACTORY.objectNode();

      propertyNode.set( "allOf", arrayNode );
      arrayNode.add( FACTORY.objectNode().put( REF, COMPONENTS_SCHEMAS + FIELD_RPC ) );
      arrayNode.add( objectNode );

      final ObjectNode propertiesNode = FACTORY.objectNode();
      objectNode.set( FIELD_PROPERTIES, propertiesNode );
      if ( !propertyEntry.getValue().isEmpty() ) {
         propertiesNode.set( "params", getParamsNode( propertyEntry.getValue() ) );
      }
      propertiesNode.set( "method", getMethodNode( propertyEntry.getKey() ) );
      return propertyNode;
   }

   private ObjectNode getParamsNode( final List<Property> property ) {
      final ObjectNode objectNode = FACTORY.objectNode();
      final ArrayNode requiredNode = FACTORY.arrayNode();
      final ObjectNode propertyNode = FACTORY.objectNode();
      objectNode.put( FIELD_TYPE, FIELD_OBJECT );
      objectNode.set( FIELD_REQUIRED, requiredNode );
      objectNode.set( FIELD_PROPERTIES, propertyNode );
      property.stream().map( NamedElement::getName ).distinct().forEach( requiredNode::add );
      property.forEach(
            prop -> propertyNode.set( prop.getName(), SCHEMA_VISITOR.visitProperty( prop, FACTORY.objectNode() ) ) );
      return objectNode;
   }

   private ObjectNode getMethodNode( final String methodName ) {
      final ObjectNode methodNode = FACTORY.objectNode();
      methodNode.put( FIELD_TYPE, FIELD_STRING );
      methodNode.put( FIELD_DESCRIPTION, "The method name" );
      methodNode.put( "example", methodName );
      return methodNode;
   }

   private ObjectNode getResponseSchemaForOperation( final Optional<Property> property ) {
      final ArrayNode arrayNode = FACTORY.arrayNode();
      final ObjectNode objectNode = FACTORY.objectNode();
      final ObjectNode schemaNode = FACTORY.objectNode();
      final ObjectNode propertiesNode = FACTORY.objectNode();
      schemaNode.set( "allOf", arrayNode );
      arrayNode.add( FACTORY.objectNode().put( REF, COMPONENTS_SCHEMAS + FIELD_RPC ) );
      arrayNode.add( objectNode );
      objectNode.set( FIELD_PROPERTIES, propertiesNode );
      property.ifPresent( prop -> propertiesNode.set( "result", getParamsNode( List.of( prop ) ) ) );
      return schemaNode;
   }

   private ObjectNode getRequestEndpointFilter( final Aspect aspect, final ObjectNode parameterNode, final String baseUrl,
         final String apiVersion,
         final String resourcePath ) {
      final ObjectNode objectNode = FACTORY.objectNode();
      setServers( objectNode, baseUrl, apiVersion, QUERY_SERVER_PATH );
      objectNode.set( "tags", FACTORY.arrayNode().add( aspect.getName() ) );
      objectNode.put( FIELD_OPERATION_ID, FIELD_POST + "Base" + aspect.getName() );
      objectNode.set( FIELD_PARAMETERS, getRequiredParameters( parameterNode, isEmpty( resourcePath ) ) );
      objectNode.set( FIELD_REQUEST_BODY, getRequestBodyForFilter() );
      objectNode.set( FIELD_RESPONSES, getResponsesForGet( aspect ) );
      return objectNode;
   }

   private ObjectNode getRequestBodyForFilter() {
      return FACTORY.objectNode().put( REF, COMPONENTS_REQUESTS + FIELD_FILTER );
   }

   private ObjectNode getRequestEndpointsRead( final Aspect aspect, final ObjectNode parameterNode, final String resourcePath ) {
      final ObjectNode objectNode = FACTORY.objectNode();
      objectNode.set( "tags", FACTORY.arrayNode().add( aspect.getName() ) );
      objectNode.put( FIELD_OPERATION_ID, FIELD_GET + aspect.getName() );
      objectNode.set( FIELD_PARAMETERS, getRequiredParameters( parameterNode, isEmpty( resourcePath ) ) );
      objectNode.set( FIELD_RESPONSES, getResponsesForGet( aspect ) );
      return objectNode;
   }

   private ObjectNode getRequestEndpointsCreate( final Aspect aspect, final ObjectNode parameterNode, final String resourcePath ) {
      final ObjectNode objectNode = FACTORY.objectNode();
      objectNode.set( "tags", FACTORY.arrayNode().add( aspect.getName() ) );
      objectNode.put( FIELD_OPERATION_ID, FIELD_POST + aspect.getName() );
      objectNode.set( FIELD_PARAMETERS, getRequiredParameters( parameterNode, isEmpty( resourcePath ) ) );
      objectNode.set( FIELD_REQUEST_BODY, FACTORY.objectNode().put( REF, COMPONENTS_REQUESTS + aspect.getName() ) );
      objectNode.set( FIELD_RESPONSES, getResponsesForGet( aspect ) );
      return objectNode;
   }

   private ObjectNode getRequestEndpointsUpdate( final Aspect aspect, final ObjectNode parameterNode, final String resourcePath,
         final boolean isPut ) {
      final ObjectNode objectNode = FACTORY.objectNode();
      objectNode.set( "tags", FACTORY.arrayNode().add( aspect.getName() ) );
      objectNode.put( FIELD_OPERATION_ID, ( isPut ? FIELD_PUT : FIELD_PATCH ) + aspect.getName() );
      objectNode.set( FIELD_PARAMETERS, getRequiredParameters( parameterNode, isEmpty( resourcePath ) ) );
      objectNode.set( FIELD_REQUEST_BODY, FACTORY.objectNode().put( REF, COMPONENTS_REQUESTS + aspect.getName() ) );
      objectNode.set( FIELD_RESPONSES, getResponsesForGet( aspect ) );
      return objectNode;
   }

   private ObjectNode getResponsesForGet( final Aspect aspect ) {
      final ObjectNode responses = FACTORY.objectNode();
      responses.set( "200", getSuccessfulNode( aspect ) );
      setErrorResponses( responses );
      return responses;
   }

   private void setErrorResponses( final ObjectNode responses ) {
      final ObjectNode clientError = FACTORY.objectNode().put( REF, COMPONENTS_RESPONSES + CLIENT_ERROR );
      final ObjectNode unauthorized = FACTORY.objectNode().put( REF, COMPONENTS_RESPONSES + UNAUTHORIZED );
      final ObjectNode forbidden = FACTORY.objectNode().put( REF, COMPONENTS_RESPONSES + FORBIDDEN );
      final ObjectNode notFoundError = FACTORY.objectNode().put( REF, COMPONENTS_RESPONSES + NOT_FOUND_ERROR );
      responses.set( "401", clientError );
      responses.set( "402", unauthorized );
      responses.set( "403", forbidden );
      responses.set( "404", notFoundError );
   }

   private ObjectNode getSuccessfulNode( final Aspect aspect ) {
      return FACTORY.objectNode().put( REF, COMPONENTS_RESPONSES + aspect.getName() );
   }

   private ArrayNode getRequiredParameters( final ObjectNode parameterNode, final boolean includeTenantIdNode ) {
      final ArrayNode parameters = FACTORY.arrayNode();
      if ( includeTenantIdNode ) {
         parameters.add( getTenantIdNode() );
      }
      parameterNode.forEach( parameters::add );
      return parameters;
   }

   private ObjectNode getTenantIdNode() {
      final ObjectNode objectNode = FACTORY.objectNode();
      final ObjectNode schema = FACTORY.objectNode();
      objectNode.put( "name", "tenant-id" );
      objectNode.put( "in", "path" );
      objectNode.put( FIELD_DESCRIPTION, "The ID of the tenant owning the requested Twin." );
      objectNode.put( FIELD_REQUIRED, true );
      objectNode.set( FIELD_SCHEMA, schema );
      schema.put( FIELD_TYPE, FIELD_STRING );
      schema.put( "format", "uuid" );
      return objectNode;
   }

   private JsonNode getAspectSchemaNode( final Aspect aspect, final Locale locale, final boolean generateCommentsForSeeAttribute ) {
      final JsonSchemaGenerationConfig config = JsonSchemaGenerationConfigBuilder.builder()
            .locale( locale )
            .generateCommentForSeeAttributes( generateCommentsForSeeAttribute )
            .useExtendedTypes( false )
            .generateForOpenApi( true )
            .build();
      return AspectModelJsonSchemaGenerator.INSTANCE.apply( aspect, config ).getContent();
   }

   private void setAspectSchemaNode( final ObjectNode schemas, final Aspect aspect, final Locale locale,
         final boolean generateCommentsForSeeAttribute ) {
      final ObjectNode aspectSchema = (ObjectNode) getAspectSchemaNode( aspect, locale, generateCommentsForSeeAttribute );
      splitSchemaRoot( aspectSchema, aspect, schemas );
   }

   private void splitSchemaRoot( final ObjectNode aspectSchema, final Aspect aspect, final ObjectNode rootSchemaNode ) {
      if ( aspectSchema.has( FIELD_PROPERTIES ) ) {
         handleRecursiveSchemas( aspectSchema, rootSchemaNode );
      }
      rootSchemaNode.set( aspect.getName(), aspectSchema );
   }

   private void handleRecursiveSchemas( final ObjectNode aspectSchema, final ObjectNode rootSchemaNode ) {
      if ( aspectSchema.has( FIELD_COMPONENTS ) ) {
         final JsonNode definitionsNode = aspectSchema.get( FIELD_COMPONENTS ).get( FIELD_SCHEMAS );
         aspectSchema.remove( FIELD_COMPONENTS );
         for ( final Iterator<String> it = definitionsNode.fieldNames(); it.hasNext(); ) {
            final String nodeName = it.next();
            final JsonNode node = definitionsNode.get( nodeName );
            rootSchemaNode.set( nodeName, node );
         }
      }
   }

   static final class ObjectNodeExtension {

      static Function<ObjectNode, ObjectNode> getter( final String propName ) {
         return node -> (ObjectNode) node.get( propName );
      }

      static ObjectNode merge( final ObjectNode node, final ObjectNode extension ) {
         if ( extension == null || extension.isEmpty() ) {
            return node;
         }
         final ObjectNode result = node.deepCopy();

         return mergeObjectNode( result, extension );
      }

      public static ObjectNode merge( final ObjectNode node, final ObjectNode extension, final String field ) {
         return ofNullable( extension ).map( getter( field ) ).map( ext -> merge( node.deepCopy(), ext ) ).orElse( node );
      }

      private static ObjectNode mergeObjectNode( final ObjectNode node, final ObjectNode extension ) {
         if ( extension == null || extension.isEmpty() ) {
            return node;
         }
         //  cycle for result.fields()
         extension.fields().forEachRemaining( entry -> {
            final String key = entry.getKey();
            final JsonNode value = entry.getValue();

            if ( node.has( key ) ) {
               final JsonNode resultValue = node.get( key );
               if ( resultValue.isObject() && value.isObject() ) {
                  node.set( key, mergeObjectNode( (ObjectNode) resultValue, (ObjectNode) value ) );
               } else if ( resultValue.isArray() && value.isArray() ) {
                  node.set( key, mergeArrayNode( (ArrayNode) resultValue, (ArrayNode) value ) );
               }
            } else {
               node.set( key, value );
            }
         } );
         return node;
      }

      private static ArrayNode mergeArrayNode( final ArrayNode node, final ArrayNode extension ) {
         ArrayNode result = node;
         result = mergeValueNodeArray( result, extension );
         result = mergeObjectNodeArray( result, extension );
         return result;
      }

      private static ArrayNode mergeValueNodeArray( final ArrayNode node, final ArrayNode extension ) {
         if ( IterableUtils.matchesAny( node, nd -> !nd.isValueNode() )
               || IterableUtils.matchesAny( extension, nd -> !nd.isValueNode() ) ) {
            return node;
         }
         final Set<JsonNode> original = Streams.of( node ).collect( toSet() );
         final ArrayNode result = node.deepCopy();
         extension.forEach( nd -> {
            if ( !original.contains( nd ) ) {
               result.add( nd );
            }
         } );
         return result;
      }

      private static ArrayNode mergeObjectNodeArray( final ArrayNode node, final ArrayNode extension ) {
         if ( IterableUtils.matchesAny( node, nd -> !nd.isObject() )
               || IterableUtils.matchesAny( extension, nd -> !nd.isObject() ) ) {
            return node;
         }

         final Function<String, Function<JsonNode, String>> getText = fieldName -> objNode ->
               ofNullable( objNode.get( fieldName ) )
                     .filter( Predicate.not( JsonNode::isNull ) )
                     .map( JsonNode::asText )
                     .orElse( null );

         final Set<JsonNode> original = Streams.of( node ).collect( toSet() );
         final Set<String> originalNames = original.stream().map( getText.apply( "name" ) ).filter( Objects::nonNull ).collect( toSet() );
         final Set<String> originalUrls = original.stream().map( getText.apply( "url" ) ).filter( Objects::nonNull ).collect( toSet() );

         final ArrayNode result = node.deepCopy();
         extension.forEach( nd -> {
            if ( !original.contains( nd )
                  && !originalNames.contains( getText.apply( "name" ).apply( nd ) )
                  && !originalUrls.contains( getText.apply( "url" ).apply( nd ) )
            ) {
               result.add( nd );
            }
         } );
         return result;
      }
   }
}<|MERGE_RESOLUTION|>--- conflicted
+++ resolved
@@ -537,14 +537,8 @@
       if ( config.includeQueryApi() ) {
          final ObjectNode includeQueryPathNode = FACTORY.objectNode();
          includeQueryPathNode.set( FIELD_POST,
-<<<<<<< HEAD
                getRequestEndpointFilter( aspect, propertiesNode, config.baseUrl(), apiVersion, config.resourcePath() ) );
          endpointPathsNode.set( String.format( QUERY_SERVER_PATH, apiVersion ) + finalResourcePath,
-=======
-               merge( getRequestEndpointFilter( aspect, propertiesNode, config.baseUrl(), apiVersion, config.resourcePath() ),
-                     queriesTemplate, FIELD_POST ) );
-         endpointPathsNode.set( config.baseUrl() + String.format( QUERY_SERVER_PATH, apiVersion ) + finalResourcePath,
->>>>>>> b9f54585
                includeQueryPathNode );
       }
 
