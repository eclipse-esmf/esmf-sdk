/*
 * Copyright (c) 2023 Robert Bosch Manufacturing Solutions GmbH
 *
 * See the AUTHORS file(s) distributed with this work for additional
 * information regarding authorship.
 *
 * This Source Code Form is subject to the terms of the Mozilla Public
 * License, v. 2.0. If a copy of the MPL was not distributed with this
 * file, You can obtain one at https://mozilla.org/MPL/2.0/.
 *
 * SPDX-License-Identifier: MPL-2.0
 */

package org.eclipse.esmf.aspectmodel.generator.openapi;

import static java.lang.String.format;
import static java.util.Optional.ofNullable;
import static java.util.stream.Collectors.toSet;
import static org.apache.commons.lang3.StringUtils.isEmpty;
import static org.eclipse.esmf.aspectmodel.generator.openapi.AspectModelOpenApiGenerator.ObjectNodeExtension.merge;

import java.io.IOException;
import java.io.InputStream;
import java.nio.charset.StandardCharsets;
import java.util.Iterator;
import java.util.List;
import java.util.Locale;
import java.util.Map;
import java.util.Objects;
import java.util.Optional;
import java.util.Set;
import java.util.function.Function;
import java.util.function.Predicate;
import java.util.regex.Matcher;
import java.util.regex.Pattern;
import java.util.stream.Collectors;

import org.eclipse.esmf.aspectmodel.generator.AbstractGenerator;
import org.eclipse.esmf.aspectmodel.generator.ArtifactGenerator;
import org.eclipse.esmf.aspectmodel.generator.jsonschema.AspectModelJsonSchemaGenerator;
import org.eclipse.esmf.aspectmodel.generator.jsonschema.AspectModelJsonSchemaVisitor;
import org.eclipse.esmf.aspectmodel.generator.jsonschema.JsonSchemaGenerationConfig;
import org.eclipse.esmf.aspectmodel.generator.jsonschema.JsonSchemaGenerationConfigBuilder;
import org.eclipse.esmf.metamodel.Aspect;
import org.eclipse.esmf.metamodel.ModelElement;
import org.eclipse.esmf.metamodel.Operation;
import org.eclipse.esmf.metamodel.Property;

import com.fasterxml.jackson.databind.JsonNode;
import com.fasterxml.jackson.databind.ObjectMapper;
import com.fasterxml.jackson.databind.node.ArrayNode;
import com.fasterxml.jackson.databind.node.JsonNodeFactory;
import com.fasterxml.jackson.databind.node.ObjectNode;
import com.fasterxml.jackson.dataformat.yaml.YAMLFactory;
import com.google.common.base.CaseFormat;
import io.vavr.CheckedFunction1;
import org.apache.commons.collections4.IterableUtils;
import org.apache.commons.io.IOUtils;
import org.apache.commons.lang3.stream.Streams;
import org.slf4j.Logger;
import org.slf4j.LoggerFactory;

@SuppressWarnings( "OptionalUsedAsFieldOrParameterType" )
public class AspectModelOpenApiGenerator
      implements ArtifactGenerator<String, ObjectNode, Aspect, OpenApiSchemaGenerationConfig, OpenApiSchemaArtifact> {
   private static final String APPLICATION_JSON = "application/json";
   private static final String CLIENT_ERROR = "ClientError";
   private static final String COMPONENTS_RESPONSES = "#/components/responses/";
   private static final String COMPONENTS_REQUESTS = "#/components/requestBodies/";
   private static final String COMPONENTS_SCHEMAS = "#/components/schemas/";
   private static final String FIELD_COMPONENTS = "components";
   private static final String FIELD_CONTENT = "content";
   private static final String FIELD_DESCRIPTION = "description";
   private static final String FIELD_FILTER = "Filter";
   private static final String FIELD_GET = "get";
   private static final String FIELD_POST = "post";
   private static final String FIELD_PUT = "put";
   private static final String FIELD_PATCH = "patch";
   private static final String FIELD_OBJECT = "object";
   private static final String FIELD_OPERATION = "Operation";
   private static final String FIELD_OPERATION_ID = "operationId";
   private static final String FIELD_OPERATION_RESPONSE = "OperationResponse";
   protected static final String FIELD_PAGING_SCHEMA = "PagingSchema";
   private static final String FIELD_PARAMETERS = "parameters";
   private static final String FIELD_PROPERTIES = "properties";
   private static final String FIELD_RPC = "JsonRpc";
   private static final String FIELD_REQUEST_BODIES = "requestBodies";
   private static final String FIELD_REQUEST_BODY = "requestBody";
   private static final String FIELD_REQUIRED = "required";
   private static final String FIELD_RESPONSES = "responses";
   private static final String FIELD_SCHEMA = "schema";
   private static final String FIELD_SCHEMAS = "schemas";
   private static final String FIELD_STRING = "string";
   private static final String FIELD_TYPE = "type";
   private static final String FORBIDDEN = "Forbidden";
   private static final String NOT_FOUND_ERROR = "NotFoundError";
   private static final String OPERATIONS_SERVER_PATH = "/rpc-api/%s";
   private static final String TENANT_ID = "/{tenant-id}";
   private static final String OPERATIONS_ENDPOINT_PATH = "%s/operations";
   private static final String PARAMETER_CONVENTION = "^[a-zA-Z][a-zA-Z0-9-_]*";
   private static final String QUERY_SERVER_PATH = "/query-api/%s";
   private static final String READ_SERVER_PATH = "/api/%s";
   private static final String REF = "$ref";

   private static final String UNAUTHORIZED = "Unauthorized";

   private static final String V30 = "3.0.3";
   private static final String V31 = "3.1.0";

   private static final JsonNodeFactory FACTORY = JsonNodeFactory.instance;
   private static final AspectModelJsonSchemaVisitor SCHEMA_VISITOR = new AspectModelJsonSchemaVisitor(
         JsonSchemaGenerationConfigBuilder.builder()
               .useExtendedTypes( false )
               .build() );
   private static final AspectModelPagingGenerator PAGING_GENERATOR = new AspectModelPagingGenerator();
   private static final Logger LOG = LoggerFactory.getLogger( AspectModelOpenApiGenerator.class );

   private static final ObjectMapper OBJECT_MAPPER = new ObjectMapper();
   private static final ObjectMapper YAML_MAPPER = new ObjectMapper( new YAMLFactory() );

   /**
    * Generates an OpenAPI specification for the given Aspect Model.
    *
    * @param aspect the Aspect Model for which the OpenAPI specification will be generated.
    * @param config the configuration for the generation process
    * @return the OpenAPI specification
    */
   @Override
   public OpenApiSchemaArtifact apply( final Aspect aspect, final OpenApiSchemaGenerationConfig config ) {
      try {
         final ObjectNode rootNode = getRootJsonNode( config.generateCommentForSeeAttributes() );
         final String apiVersion = getApiVersion( aspect, config.useSemanticVersion() );

<<<<<<< HEAD
         ( (ObjectNode) rootNode.get( "info" ) ).put( "title", aspect.getPreferredName( config.locale() ) );
         ( (ObjectNode) rootNode.get( "info" ) ).put( "version", apiVersion );
         ( (ObjectNode) rootNode.get( "info" ) ).put( AbstractGenerator.SAMM_EXTENSION, aspect.urn().toString() );
=======
         ( (ObjectNode) rootNode.get( "info" ) )
               .put( "title", aspect.getPreferredName( config.locale() ) )
               .put( "version", apiVersion )
               .put( AbstractGenerator.SAMM_EXTENSION,
                     aspect.getAspectModelUrn().map( Object::toString ).orElse( "" ) );
>>>>>>> 31e2531b
         setServers( rootNode, config.baseUrl(), apiVersion, READ_SERVER_PATH );
         final boolean includePaging = includePaging( aspect, config.pagingOption() );
         setOptionalSchemas( aspect, config, includePaging, rootNode );
         setAspectSchemas( aspect, config, rootNode );
         setRequestBodies( aspect, config, rootNode );
         setResponseBodies( aspect, rootNode, includePaging );
         rootNode.set( "paths", getPathsNode( aspect, config, apiVersion, config.properties(), config.queriesTemplate() ) );
         return new OpenApiSchemaArtifact( aspect.getName(), merge( rootNode, config.documentTemplate() ) );
      } catch ( final Exception exception ) {
         LOG.error( "There was an exception during the read of the root or the validation.", exception );
      }
      return new OpenApiSchemaArtifact( aspect.getName(), FACTORY.objectNode() );
   }

   /**
    * Generates an OpenAPI specification for the given Aspect Model in JSON.
    *
    * @param aspect the Aspect Model for which the OpenAPI specification will be generated.
    * @param useSemanticVersion if set to true, the complete semantic version of the Aspect Model will be used as the version of the API.
    * Otherwise, only the major part of the Aspect Version is used as the version of the API.
    * @param baseUrl the base URL for the Aspect API
    * @param resourcePath the resource path for the Aspect API endpoints. If no resource path is given, the resource path will be derived
    * from the Aspect name
    * @param jsonProperties A string containing the needed properties for the resource path, defined in JSON.
    * @param includeQueryApi if set to true, a path section for the Query API Endpoint of the Aspect API will be included in the
    * specification
    * @param pagingOption if defined, the chosen paging type will be in the JSON.
    * @return a JsonNode containing the JSON for the given Aspect.
    * @deprecated Use {@link #apply(Aspect, OpenApiSchemaGenerationConfig)} instead
    */
   @Deprecated( forRemoval = true )
   public JsonNode applyForJson( final Aspect aspect, final boolean useSemanticVersion, final String baseUrl,
         final Optional<String> resourcePath, final Optional<JsonNode> jsonProperties, final boolean includeQueryApi,
         final Optional<PagingOption> pagingOption ) {
      final OpenApiSchemaGenerationConfig config = OpenApiSchemaGenerationConfigBuilder.builder()
            .useSemanticVersion( useSemanticVersion )
            .baseUrl( baseUrl )
            .resourcePath( resourcePath.orElse( null ) )
            .properties( (ObjectNode) jsonProperties.orElse( null ) )
            .includeQueryApi( includeQueryApi )
            .pagingOption( pagingOption.orElse( null ) )
            .build();
      return apply( aspect, config ).getContent();
   }

   /**
    * Generates an OpenAPI specification for the given Aspect Model in JSON.
    *
    * @param aspect the Aspect Model for which the OpenAPI specification will be generated.
    * @param useSemanticVersion if set to true, the complete semantic version of the Aspect Model will be used as the version of the API.
    * Otherwise, only the major part of the Aspect Version is used as the version of the API.
    * @param baseUrl the base URL for the Aspect API
    * @param resourcePath the resource path for the Aspect API endpoints. If no resource path is given, the resource path will be derived
    * from the Aspect name.
    * @param jsonProperties A string containing the needed properties for the resource path, defined in JSON.
    * @param includeQueryApi if set to true, a path section for the Query API Endpoint of the Aspect API will be included in the
    * specification
    * @param pagingOption if defined, the chosen paging type will be in the JSON.
    * @param locale the locale for choosing the preferred language for description and preferred name.
    * @return a JsonNode containing the JSON for the given Aspect.
    * @deprecated Use {@link #apply(Aspect, OpenApiSchemaGenerationConfig)} instead
    */
   @Deprecated( forRemoval = true )
   public JsonNode applyForJson( final Aspect aspect, final boolean useSemanticVersion, final String baseUrl,
         final Optional<String> resourcePath, final Optional<JsonNode> jsonProperties, final boolean includeQueryApi,
         final Optional<PagingOption> pagingOption, final Locale locale ) {
      final OpenApiSchemaGenerationConfig config = OpenApiSchemaGenerationConfigBuilder.builder()
            .useSemanticVersion( useSemanticVersion )
            .baseUrl( baseUrl )
            .resourcePath( resourcePath.orElse( null ) )
            .properties( (ObjectNode) jsonProperties.orElse( null ) )
            .includeQueryApi( includeQueryApi )
            .pagingOption( pagingOption.orElse( null ) )
            .locale( locale )
            .build();
      return apply( aspect, config ).getContent();
   }

   /**
    * Generates an OpenAPI specification for the given Aspect Model in JSON.
    *
    * @param aspect the Aspect Model for which the OpenAPI specification will be generated.
    * @param useSemanticVersion if set to true, the complete semantic version of the Aspect Model will be used as the version of the API.
    * Otherwise, only the major part of the Aspect Version is used as the version of the API.
    * @param baseUrl the base URL for the Aspect API
    * @param resourcePath the resource path for the Aspect API endpoints. If no resource path is given, the resource path will be derived
    * from the Aspect name
    * @param jsonProperties A string containing the needed properties for the resource path, defined in JSON.
    * @param includeQueryApi if set to true, a path section for the Query API Endpoint of the Aspect API will be included in the
    * specification
    * @param pagingOption if defined, the chosen paging type will be in the JSON.
    * @param locale the locale for choosing the preferred language for description and preferred name.
    * @param generateCommentForSeeAttributes generate $comment OpenAPI element for samm:see attributes in the model
    * @return a JsonNode containing the JSON for the given Aspect.
    * @deprecated Use {@link #apply(Aspect, OpenApiSchemaGenerationConfig)} instead
    */
   @Deprecated( forRemoval = true )
   public JsonNode applyForJson( final Aspect aspect, final boolean useSemanticVersion, final String baseUrl,
         final Optional<String> resourcePath, final Optional<JsonNode> jsonProperties, final boolean includeQueryApi,
         final Optional<PagingOption> pagingOption, final Locale locale, final boolean generateCommentForSeeAttributes ) {
      final OpenApiSchemaGenerationConfig config = OpenApiSchemaGenerationConfigBuilder.builder()
            .useSemanticVersion( useSemanticVersion )
            .baseUrl( baseUrl )
            .resourcePath( resourcePath.orElse( null ) )
            .properties( (ObjectNode) jsonProperties.orElse( null ) )
            .includeQueryApi( includeQueryApi )
            .pagingOption( pagingOption.orElse( null ) )
            .locale( locale )
            .generateCommentForSeeAttributes( generateCommentForSeeAttributes )
            .build();
      return apply( aspect, config ).getContent();
   }

   private void setServers( final ObjectNode objectNode, final String baseUrl, final String apiVersion, final String endPointPath ) {
      final ArrayNode arrayNode = objectNode.putArray( "servers" );
      final ObjectNode node = FACTORY.objectNode();
      final ObjectNode variables = FACTORY.objectNode();
      node.put( "url", baseUrl + format( endPointPath, apiVersion ) );
      node.set( "variables", variables );
      variables.set( "api-version", FACTORY.objectNode().put( "default", apiVersion ) );
      arrayNode.add( node );
   }

   private boolean includePaging( final Aspect aspect, final PagingOption pagingType ) {
      return pagingType != PagingOption.NO_PAGING
            && PAGING_GENERATOR.isPagingPossible( aspect );
   }

   private ObjectNode getPropertiesNode( final String resourcePath, final ObjectNode properties ) {
      if ( properties != null && resourcePath == null ) {
         LOG.warn( "There are parameter definitions but no resource path." );
         return FACTORY.objectNode();
      }

      if ( resourcePath != null ) {
         final List<String> dynamicParameters = Pattern.compile( "[{]\\S+?[}]" ).matcher( resourcePath ).results()
               .map( match -> match.group( 0 ) ).toList();
         if ( !dynamicParameters.isEmpty() && properties == null ) {
            final String errorString = format( "Resource path contains properties %s, but has no properties map.", dynamicParameters );
            LOG.error( errorString );
            throw new IllegalArgumentException( errorString );
         }
         if ( properties != null ) {
            dynamicParameters.forEach( match -> {
               final String nodeName = match.replace( "{", "" ).replace( "}", "" );
               validateParameterName( nodeName );
               final JsonNode node = properties.get( nodeName );
               if ( node == null ) {
                  final String errorString = format( "Resource path contains property %s, but can't be found in properties map.%s",
                        nodeName, properties );
                  LOG.error( errorString );
                  throw new IllegalArgumentException( errorString );
               }
            } );
            return properties;
         }
      }
      return FACTORY.objectNode();
   }

   private void validateParameterName( final String nodeName ) {
      final Matcher a = Pattern.compile( PARAMETER_CONVENTION ).matcher( nodeName );
      if ( !a.matches() ) {
         final String errorString = format( "The parameter name %s is not in the correct form. A valid form is described as: %s", nodeName,
               PARAMETER_CONVENTION );
         LOG.error( errorString );
         throw new IllegalArgumentException( errorString );
      }
   }

   private void setOptionalSchemas( final Aspect aspect, final OpenApiSchemaGenerationConfig config, final boolean includePaging,
         final ObjectNode rootNode ) throws IOException {
      final ObjectNode schemas = (ObjectNode) rootNode.get( FIELD_COMPONENTS ).get( FIELD_SCHEMAS );
      if ( config.includeQueryApi() ) {
         try ( final InputStream inputStream = getClass().getResourceAsStream( "/openapi/Filter.json" ) ) {
            Objects.requireNonNull( inputStream, "Filter.json not found" );
            final String string = IOUtils.toString( inputStream, StandardCharsets.UTF_8 );
            final ObjectNode filterNode = (ObjectNode) OBJECT_MAPPER.readTree( string );
            schemas.set( FIELD_FILTER, filterNode );
         }
      }
      if ( !aspect.getOperations().isEmpty() ) {
         try ( final InputStream inputStream = getClass().getResourceAsStream( "/openapi/JsonRPC.json" ) ) {
            Objects.requireNonNull( inputStream, "JsonRPC.json not found" );
            final String string = IOUtils.toString( inputStream, StandardCharsets.UTF_8 );
            final ObjectNode filterNode = (ObjectNode) OBJECT_MAPPER.readTree( string );
            schemas.set( FIELD_RPC, filterNode );
         }
      }
      if ( includePaging ) {
         PAGING_GENERATOR.setSchemaInformationForPaging( aspect, schemas, config.pagingOption() );
      }
   }

   @SuppressWarnings( "squid:S3655" ) // An Aspect always has a URN
   private String getApiVersion( final Aspect aspect, final boolean useSemanticVersion ) {
      final String aspectVersion = aspect.urn().getVersion();
      if ( useSemanticVersion ) {
         return format( "v%s", aspectVersion );
      }
      final int endIndexOfMajorVersion = aspectVersion.indexOf( '.' );
      final String majorAspectVersion = aspectVersion.substring( 0, endIndexOfMajorVersion );
      return format( "v%s", majorAspectVersion );
   }

   private void setResponseBodies( final Aspect aspect, final ObjectNode jsonNode, final boolean includePaging ) {
      final ObjectNode componentsResponseNode = (ObjectNode) jsonNode.get( FIELD_COMPONENTS ).get( FIELD_RESPONSES );
      final ObjectNode referenceNode = FACTORY.objectNode()
            .put( REF, COMPONENTS_SCHEMAS + ( includePaging ? FIELD_PAGING_SCHEMA : aspect.getName() ) );
      final ObjectNode contentNode = getApplicationNode( referenceNode );
      componentsResponseNode.set( aspect.getName(), contentNode );
      contentNode.put( FIELD_DESCRIPTION, "The request was successful." );
      if ( !aspect.getOperations().isEmpty() ) {
         final ObjectNode operationResponseNode = FACTORY.objectNode()
               .put( REF, COMPONENTS_SCHEMAS + FIELD_OPERATION_RESPONSE );
         final ObjectNode wrappedOperationNode = getApplicationNode( operationResponseNode );
         componentsResponseNode.set( FIELD_OPERATION_RESPONSE, wrappedOperationNode );
         wrappedOperationNode.put( FIELD_DESCRIPTION, "The request was successful." );
      }
   }

   private void setRequestBodies( final Aspect aspect, final OpenApiSchemaGenerationConfig config, final ObjectNode jsonNode ) {
      final ObjectNode componentNode = (ObjectNode) jsonNode.get( FIELD_COMPONENTS );
      final ObjectNode requestBodies = FACTORY.objectNode();
      componentNode.set( FIELD_REQUEST_BODIES, requestBodies );
      requestBodies.set( aspect.getName(),
            getApplicationNode( FACTORY.objectNode().put( REF, COMPONENTS_SCHEMAS + aspect.getName() ) ) );
      if ( config.includeQueryApi() ) {
         requestBodies.set( FIELD_FILTER,
               getApplicationNode( FACTORY.objectNode().put( REF, COMPONENTS_SCHEMAS + FIELD_FILTER ) ) );
      }
      if ( !aspect.getOperations().isEmpty() ) {
         requestBodies.set( FIELD_OPERATION,
               getApplicationNode( FACTORY.objectNode().put( REF, COMPONENTS_SCHEMAS + FIELD_OPERATION ) ) );
      }
   }

   private ObjectNode getApplicationNode( final ObjectNode contentNode ) {
      return FACTORY.objectNode().set( FIELD_CONTENT,
            FACTORY.objectNode().set( APPLICATION_JSON,
                  FACTORY.objectNode().set( FIELD_SCHEMA, contentNode ) ) );
   }

   private void setAspectSchemas( final Aspect aspect, final OpenApiSchemaGenerationConfig config, final ObjectNode jsonNode ) {
      final ObjectNode schemas = (ObjectNode) jsonNode.get( FIELD_COMPONENTS ).get( FIELD_SCHEMAS );
      setAspectSchemaNode( schemas, aspect, config.locale(), config.generateCommentForSeeAttributes() );
      final List<Operation> operations = aspect.getOperations();
      if ( !operations.isEmpty() ) {
         if ( operations.size() == 1 ) {
            aspect.getOperations().stream()
                  .collect( Collectors.toMap( ModelElement::getName, Operation::getInput ) )
                  .entrySet().stream()
                  .findFirst()
                  .ifPresent( entry -> schemas.set( FIELD_OPERATION, getRequestBodyForPropertyList( entry ) ) );
            aspect.getOperations().stream()
                  .collect( Collectors.toMap( ModelElement::getName, Operation::getOutput ) )
                  .entrySet().stream()
                  .findFirst().ifPresent(
                        entry -> schemas.set( FIELD_OPERATION_RESPONSE, getResponseSchemaForOperation( entry.getValue() ) ) );
         } else {
            final ArrayNode arrayNode = FACTORY.arrayNode();
            schemas.set( FIELD_OPERATION, FACTORY.objectNode().set( "oneOf", arrayNode ) );
            aspect.getOperations().stream()
                  .collect( Collectors.toMap( ModelElement::getName, Operation::getInput ) )
                  .entrySet().forEach( entry -> {
                     schemas.set( entry.getKey(), getRequestBodyForPropertyList( entry ) );
                     arrayNode.add( FACTORY.objectNode().put( REF, COMPONENTS_SCHEMAS + entry.getKey() ) );
                  } );
            final ArrayNode responseArrayNode = FACTORY.arrayNode();
            schemas.set( FIELD_OPERATION_RESPONSE, FACTORY.objectNode().set( "oneOf", responseArrayNode ) );
            aspect.getOperations().stream()
                  .collect( Collectors.toMap( ModelElement::getName, Operation::getOutput ) )
                  .forEach( ( key, value ) -> {
                     schemas.set( key + "Response", getResponseSchemaForOperation( value ) );
                     responseArrayNode.add( FACTORY.objectNode().put( REF, COMPONENTS_SCHEMAS + key + "Response" ) );
                  } );
         }
         SCHEMA_VISITOR.getRootNode().get( FIELD_COMPONENTS ).get( FIELD_SCHEMAS ).fields()
               .forEachRemaining( field -> schemas.set( field.getKey(), field.getValue() ) );
      }
   }

   private ObjectNode getRootJsonNode( final boolean generateCommentForSeeAttributes ) throws IOException {
      try ( final InputStream inputStream = getClass().getResourceAsStream( "/openapi/OpenApiRootJson.json" ) ) {
         // at least one important OpenAPI tool (swagger-ui) still does not support v3.1, so for the time being we stay with the version
         // 3.0.3;
         // only when $comment is explicitly requested (a v3.1 feature) we switch to 3.1.0
         Objects.requireNonNull( inputStream, "OpenApiRootJson.json not found" );
         final String string = IOUtils.toString( inputStream, StandardCharsets.UTF_8 )
               .replace( "${OpenApiVer}", generateCommentForSeeAttributes ? V31 : V30 );
         return (ObjectNode) OBJECT_MAPPER.readTree( string );
      }
   }

   /**
    * Generates an OpenAPI specification for the given Aspect Model in YAML.
    *
    * @param aspect the Aspect Model for which the OpenAPI specification will be generated.
    * @param useSemanticVersion if set to true, the complete semantic version of the Aspect Model will be used as the version of the API.
    * Otherwise, only the major part of the Aspect Version is used as the version of the API.
    * @param baseUrl the base URL for the Aspect API
    * @param resourcePath the resource path for the Aspect API endpoints. If no resource path is given, the resource path will be derived
    * from the Aspect name
    * @param yamlProperties the properties for the resource. Needs to be defined as YAML.
    * @param includeQueryApi if set to true, a path section for the Query API Endpoint of the Aspect API will be included in the
    * specification
    * @param pagingOption if defined, the chosen paging type will be in the YAML.
    * @return a string containing the YAML for the given aspect.
    * @deprecated Use {@link #apply(Aspect, OpenApiSchemaGenerationConfig)} instead
    */
   @Deprecated( forRemoval = true )
   public String applyForYaml( final Aspect aspect, final boolean useSemanticVersion, final String baseUrl,
         final Optional<String> resourcePath, final Optional<String> yamlProperties, final boolean includeQueryApi,
         final Optional<PagingOption> pagingOption ) {
      final OpenApiSchemaGenerationConfig config = OpenApiSchemaGenerationConfigBuilder.builder()
            .useSemanticVersion( useSemanticVersion )
            .baseUrl( baseUrl )
            .resourcePath( resourcePath.orElse( null ) )
            .properties(
                  (ObjectNode) yamlProperties.map(
                        CheckedFunction1.of( ( String content ) -> YAML_MAPPER.readTree( content ) ).unchecked() ).orElse( null ) )
            .includeQueryApi( includeQueryApi )
            .pagingOption( pagingOption.orElse( null ) )
            .build();
      return apply( aspect, config ).getContentAsYaml();
   }

   /**
    * Generates an OpenAPI specification for the given Aspect Model in YAML.
    *
    * @param aspect the Aspect Model for which the OpenAPI specification will be generated.
    * @param useSemanticVersion if set to true, the complete semantic version of the Aspect Model will be used as the version of the API.
    * Otherwise, only the major part of the Aspect Version is used as the version of the API.
    * @param baseUrl the base URL for the Aspect API
    * @param resourcePath the resource path for the Aspect API endpoints. If no resource path is given, the resource path will be derived
    * from the Aspect name
    * @param yamlProperties the properties for the resource. Needs to be defined as YAML.
    * @param includeQueryApi if set to true, a path section for the Query API Endpoint of the Aspect API will be included in the
    * specification
    * @param pagingOption if defined, the chosen paging type will be in the YAML.
    * @param locale the locale for choosing the preferred language for description and preferred name.
    * @return a string containing the YAML for the given aspect.
    * @deprecated Use {@link #apply(Aspect, OpenApiSchemaGenerationConfig)} instead
    */
   @Deprecated( forRemoval = true )
   public String applyForYaml( final Aspect aspect, final boolean useSemanticVersion, final String baseUrl,
         final Optional<String> resourcePath, final Optional<String> yamlProperties, final boolean includeQueryApi,
         final Optional<PagingOption> pagingOption, final Locale locale ) {

      final OpenApiSchemaGenerationConfig config = OpenApiSchemaGenerationConfigBuilder.builder()
            .useSemanticVersion( useSemanticVersion )
            .baseUrl( baseUrl )
            .resourcePath( resourcePath.orElse( null ) )
            .properties(
                  (ObjectNode) yamlProperties.map(
                        CheckedFunction1.of( ( String content ) -> YAML_MAPPER.readTree( content ) ).unchecked() ).orElse( null ) )
            .includeQueryApi( includeQueryApi )
            .pagingOption( pagingOption.orElse( null ) )
            .locale( locale )
            .build();
      return apply( aspect, config ).getContentAsYaml();
   }

   private ObjectNode getPathsNode( final Aspect aspect, final OpenApiSchemaGenerationConfig config, final String apiVersion,
         final ObjectNode properties, final ObjectNode queriesTemplate ) throws IOException {
      final ObjectNode endpointPathsNode = FACTORY.objectNode();
      final ObjectNode pathNode = FACTORY.objectNode();
      final ObjectNode propertiesNode = getPropertiesNode( config.resourcePath(), properties );
      // If resource path is provided then use it as the complete path and don't prefix tenant-id to it.
      final String path = config.resourcePath();
      final String finalResourcePath = path != null
            ? path.startsWith( "/" ) ? path : "/" + path
            : TENANT_ID + "/" + deriveResourcePathFromAspectName( aspect.getName() );

      endpointPathsNode.set( finalResourcePath, pathNode );

      if ( includePaging( aspect, config.pagingOption() ) ) {
         PAGING_GENERATOR.setPagingProperties( aspect, config.pagingOption(), propertiesNode );
      }

      pathNode.set( FIELD_GET,
            merge( getRequestEndpointsRead( aspect, propertiesNode, config.resourcePath() ),
                  queriesTemplate, FIELD_GET ) );

      boolean includeCrud = config.includeCrud();

      if ( includeCrud || config.includePost() ) {
         pathNode.set( FIELD_POST, getRequestEndpointsCreate( aspect, propertiesNode, config.resourcePath() ) );
      }

      if ( includeCrud || config.includePut() ) {
         pathNode.set( FIELD_PUT, getRequestEndpointsUpdate( aspect, propertiesNode, config.resourcePath(), true ) );
      }

      if ( includeCrud || config.includePatch() ) {
         pathNode.set( FIELD_PATCH, getRequestEndpointsUpdate( aspect, propertiesNode, config.resourcePath(), false ) );
      }

      if ( config.includeQueryApi() ) {
         final ObjectNode includeQueryPathNode = FACTORY.objectNode();
         includeQueryPathNode.set( FIELD_POST,
               merge( getRequestEndpointFilter( aspect, propertiesNode, config.baseUrl(), apiVersion, config.resourcePath() ),
                     queriesTemplate, FIELD_POST ) );
         endpointPathsNode.set( String.format( QUERY_SERVER_PATH, apiVersion ) + finalResourcePath,
               includeQueryPathNode );
      }

      final Optional<ObjectNode> operationsNode = getRequestEndpointOperations( aspect, propertiesNode, config.baseUrl(), apiVersion,
            config.resourcePath(), queriesTemplate );
      operationsNode.ifPresent( ops -> endpointPathsNode.set( format( OPERATIONS_ENDPOINT_PATH, finalResourcePath ), ops ) );
      return endpointPathsNode;
   }

   private String deriveResourcePathFromAspectName( final String aspectName ) {
      return CaseFormat.UPPER_CAMEL.to( CaseFormat.LOWER_HYPHEN, aspectName );
   }

   private Optional<ObjectNode> getRequestEndpointOperations( final Aspect aspect, final ObjectNode parameterNode, final String baseUrl,
         final String apiVersion, final String resourcePath, ObjectNode queriesTemplate ) {
      if ( !aspect.getOperations().isEmpty() ) {

         final ObjectNode objectNode = FACTORY.objectNode();
         setServers( objectNode, baseUrl, apiVersion, OPERATIONS_SERVER_PATH );
         objectNode.set( "tags", FACTORY.arrayNode().add( aspect.getName() ) );
         objectNode.put( FIELD_OPERATION_ID, FIELD_POST + FIELD_OPERATION + aspect.getName() );
         objectNode.set( FIELD_PARAMETERS, getRequiredParameters( parameterNode, isEmpty( resourcePath ) ) );
         objectNode.set( FIELD_REQUEST_BODY, FACTORY.objectNode().put( REF, COMPONENTS_REQUESTS + FIELD_OPERATION ) );
         final ObjectNode responseNode = FACTORY.objectNode();
         objectNode.set( FIELD_RESPONSES, responseNode );
         responseNode.set( "200", FACTORY.objectNode().put( REF, COMPONENTS_RESPONSES + FIELD_OPERATION_RESPONSE ) );
         setErrorResponses( responseNode );

         final ObjectNode postNode = FACTORY.objectNode();
         postNode.set( FIELD_POST, merge( objectNode, queriesTemplate, FIELD_POST ) );
         return Optional.of( postNode );
      }
      return Optional.empty();
   }

   private JsonNode getRequestBodyForPropertyList( final Map.Entry<String, List<Property>> propertyEntry ) {
      final ObjectNode propertyNode = FACTORY.objectNode();
      final ArrayNode arrayNode = FACTORY.arrayNode();
      final ObjectNode objectNode = FACTORY.objectNode();

      propertyNode.set( "allOf", arrayNode );
      arrayNode.add( FACTORY.objectNode().put( REF, COMPONENTS_SCHEMAS + FIELD_RPC ) );
      arrayNode.add( objectNode );

      final ObjectNode propertiesNode = FACTORY.objectNode();
      objectNode.set( FIELD_PROPERTIES, propertiesNode );
      if ( !propertyEntry.getValue().isEmpty() ) {
         propertiesNode.set( "params", getParamsNode( propertyEntry.getValue() ) );
      }
      propertiesNode.set( "method", getMethodNode( propertyEntry.getKey() ) );
      return propertyNode;
   }

   private ObjectNode getParamsNode( final List<Property> property ) {
      final ObjectNode objectNode = FACTORY.objectNode();
      final ArrayNode requiredNode = FACTORY.arrayNode();
      final ObjectNode propertyNode = FACTORY.objectNode();
      objectNode.put( FIELD_TYPE, FIELD_OBJECT );
      objectNode.set( FIELD_REQUIRED, requiredNode );
      objectNode.set( FIELD_PROPERTIES, propertyNode );
      property.stream().map( ModelElement::getName ).distinct().forEach( requiredNode::add );
      property.forEach(
            prop -> propertyNode.set( prop.getName(), SCHEMA_VISITOR.visitProperty( prop, FACTORY.objectNode() ) ) );
      return objectNode;
   }

   private ObjectNode getMethodNode( final String methodName ) {
      final ObjectNode methodNode = FACTORY.objectNode();
      methodNode.put( FIELD_TYPE, FIELD_STRING );
      methodNode.put( FIELD_DESCRIPTION, "The method name" );
      methodNode.put( "example", methodName );
      return methodNode;
   }

   private ObjectNode getResponseSchemaForOperation( final Optional<Property> property ) {
      final ArrayNode arrayNode = FACTORY.arrayNode();
      final ObjectNode objectNode = FACTORY.objectNode();
      final ObjectNode schemaNode = FACTORY.objectNode();
      final ObjectNode propertiesNode = FACTORY.objectNode();
      schemaNode.set( "allOf", arrayNode );
      arrayNode.add( FACTORY.objectNode().put( REF, COMPONENTS_SCHEMAS + FIELD_RPC ) );
      arrayNode.add( objectNode );
      objectNode.set( FIELD_PROPERTIES, propertiesNode );
      property.ifPresent( prop -> propertiesNode.set( "result", getParamsNode( List.of( prop ) ) ) );
      return schemaNode;
   }

   private ObjectNode getRequestEndpointFilter( final Aspect aspect, final ObjectNode parameterNode, final String baseUrl,
         final String apiVersion,
         final String resourcePath ) {
      final ObjectNode objectNode = FACTORY.objectNode();
      setServers( objectNode, baseUrl, apiVersion, QUERY_SERVER_PATH );
      objectNode.set( "tags", FACTORY.arrayNode().add( aspect.getName() ) );
      objectNode.put( FIELD_OPERATION_ID, FIELD_POST + "Base" + aspect.getName() );
      objectNode.set( FIELD_PARAMETERS, getRequiredParameters( parameterNode, isEmpty( resourcePath ) ) );
      objectNode.set( FIELD_REQUEST_BODY, getRequestBodyForFilter() );
      objectNode.set( FIELD_RESPONSES, getResponsesForGet( aspect ) );
      return objectNode;
   }

   private ObjectNode getRequestBodyForFilter() {
      return FACTORY.objectNode().put( REF, COMPONENTS_REQUESTS + FIELD_FILTER );
   }

   private ObjectNode getRequestEndpointsRead( final Aspect aspect, final ObjectNode parameterNode, final String resourcePath ) {
      final ObjectNode objectNode = FACTORY.objectNode();
      objectNode.set( "tags", FACTORY.arrayNode().add( aspect.getName() ) );
      objectNode.put( FIELD_OPERATION_ID, FIELD_GET + aspect.getName() );
      objectNode.set( FIELD_PARAMETERS, getRequiredParameters( parameterNode, isEmpty( resourcePath ) ) );
      objectNode.set( FIELD_RESPONSES, getResponsesForGet( aspect ) );
      return objectNode;
   }

   private ObjectNode getRequestEndpointsCreate( final Aspect aspect, final ObjectNode parameterNode, final String resourcePath ) {
      final ObjectNode objectNode = FACTORY.objectNode();
      objectNode.set( "tags", FACTORY.arrayNode().add( aspect.getName() ) );
      objectNode.put( FIELD_OPERATION_ID, FIELD_POST + aspect.getName() );
      objectNode.set( FIELD_PARAMETERS, getRequiredParameters( parameterNode, isEmpty( resourcePath ) ) );
      objectNode.set( FIELD_REQUEST_BODY, FACTORY.objectNode().put( REF, COMPONENTS_REQUESTS + aspect.getName() ) );
      objectNode.set( FIELD_RESPONSES, getResponsesForGet( aspect ) );
      return objectNode;
   }

   private ObjectNode getRequestEndpointsUpdate( final Aspect aspect, final ObjectNode parameterNode, final String resourcePath,
         final boolean isPut ) {
      final ObjectNode objectNode = FACTORY.objectNode();
      objectNode.set( "tags", FACTORY.arrayNode().add( aspect.getName() ) );
      objectNode.put( FIELD_OPERATION_ID, ( isPut ? FIELD_PUT : FIELD_PATCH ) + aspect.getName() );
      objectNode.set( FIELD_PARAMETERS, getRequiredParameters( parameterNode, isEmpty( resourcePath ) ) );
      objectNode.set( FIELD_REQUEST_BODY, FACTORY.objectNode().put( REF, COMPONENTS_REQUESTS + aspect.getName() ) );
      objectNode.set( FIELD_RESPONSES, getResponsesForGet( aspect ) );
      return objectNode;
   }

   private ObjectNode getResponsesForGet( final Aspect aspect ) {
      final ObjectNode responses = FACTORY.objectNode();
      responses.set( "200", getSuccessfulNode( aspect ) );
      setErrorResponses( responses );
      return responses;
   }

   private void setErrorResponses( final ObjectNode responses ) {
      final ObjectNode clientError = FACTORY.objectNode().put( REF, COMPONENTS_RESPONSES + CLIENT_ERROR );
      final ObjectNode unauthorized = FACTORY.objectNode().put( REF, COMPONENTS_RESPONSES + UNAUTHORIZED );
      final ObjectNode forbidden = FACTORY.objectNode().put( REF, COMPONENTS_RESPONSES + FORBIDDEN );
      final ObjectNode notFoundError = FACTORY.objectNode().put( REF, COMPONENTS_RESPONSES + NOT_FOUND_ERROR );
      responses.set( "401", clientError );
      responses.set( "402", unauthorized );
      responses.set( "403", forbidden );
      responses.set( "404", notFoundError );
   }

   private ObjectNode getSuccessfulNode( final Aspect aspect ) {
      return FACTORY.objectNode().put( REF, COMPONENTS_RESPONSES + aspect.getName() );
   }

   private ArrayNode getRequiredParameters( final ObjectNode parameterNode, final boolean includeTenantIdNode ) {
      final ArrayNode parameters = FACTORY.arrayNode();
      if ( includeTenantIdNode ) {
         parameters.add( getTenantIdNode() );
      }
      parameterNode.forEach( parameters::add );
      return parameters;
   }

   private ObjectNode getTenantIdNode() {
      final ObjectNode objectNode = FACTORY.objectNode();
      final ObjectNode schema = FACTORY.objectNode();
      objectNode.put( "name", "tenant-id" );
      objectNode.put( "in", "path" );
      objectNode.put( FIELD_DESCRIPTION, "The ID of the tenant owning the requested Twin." );
      objectNode.put( FIELD_REQUIRED, true );
      objectNode.set( FIELD_SCHEMA, schema );
      schema.put( FIELD_TYPE, FIELD_STRING );
      schema.put( "format", "uuid" );
      return objectNode;
   }

   private JsonNode getAspectSchemaNode( final Aspect aspect, final Locale locale, final boolean generateCommentsForSeeAttribute ) {
      final JsonSchemaGenerationConfig config = JsonSchemaGenerationConfigBuilder.builder()
            .locale( locale )
            .generateCommentForSeeAttributes( generateCommentsForSeeAttribute )
            .useExtendedTypes( false )
            .generateForOpenApi( true )
            .build();
      return AspectModelJsonSchemaGenerator.INSTANCE.apply( aspect, config ).getContent();
   }

   private void setAspectSchemaNode( final ObjectNode schemas, final Aspect aspect, final Locale locale,
         final boolean generateCommentsForSeeAttribute ) {
      final ObjectNode aspectSchema = (ObjectNode) getAspectSchemaNode( aspect, locale, generateCommentsForSeeAttribute );
      splitSchemaRoot( aspectSchema, aspect, schemas );
   }

   private void splitSchemaRoot( final ObjectNode aspectSchema, final Aspect aspect, final ObjectNode rootSchemaNode ) {
      if ( aspectSchema.has( FIELD_PROPERTIES ) ) {
         handleRecursiveSchemas( aspectSchema, rootSchemaNode );
      }
      rootSchemaNode.set( aspect.getName(), aspectSchema );
   }

   private void handleRecursiveSchemas( final ObjectNode aspectSchema, final ObjectNode rootSchemaNode ) {
      if ( aspectSchema.has( FIELD_COMPONENTS ) ) {
         final JsonNode definitionsNode = aspectSchema.get( FIELD_COMPONENTS ).get( FIELD_SCHEMAS );
         aspectSchema.remove( FIELD_COMPONENTS );
         for ( final Iterator<String> it = definitionsNode.fieldNames(); it.hasNext(); ) {
            final String nodeName = it.next();
            final JsonNode node = definitionsNode.get( nodeName );
            rootSchemaNode.set( nodeName, node );
         }
      }
   }

   static final class ObjectNodeExtension {

      static Function<ObjectNode, ObjectNode> getter( final String propName ) {
         return node -> (ObjectNode) node.get( propName );
      }

      static ObjectNode merge( final ObjectNode node, final ObjectNode extension ) {
         if ( extension == null || extension.isEmpty() ) {
            return node;
         }
         final ObjectNode result = node.deepCopy();

         return mergeObjectNode( result, extension );
      }

      public static ObjectNode merge( final ObjectNode node, final ObjectNode extension, final String field ) {
         return ofNullable( extension ).map( getter( field ) ).map( ext -> merge( node.deepCopy(), ext ) ).orElse( node );
      }

      private static ObjectNode mergeObjectNode( final ObjectNode node, final ObjectNode extension ) {
         if ( extension == null || extension.isEmpty() ) {
            return node;
         }
         //  cycle for result.fields()
         extension.fields().forEachRemaining( entry -> {
            final String key = entry.getKey();
            final JsonNode value = entry.getValue();

            if ( node.has( key ) ) {
               final JsonNode resultValue = node.get( key );
               if ( resultValue.isObject() && value.isObject() ) {
                  node.set( key, mergeObjectNode( (ObjectNode) resultValue, (ObjectNode) value ) );
               } else if ( resultValue.isArray() && value.isArray() ) {
                  node.set( key, mergeArrayNode( (ArrayNode) resultValue, (ArrayNode) value ) );
               }
            } else {
               node.set( key, value );
            }
         } );
         return node;
      }

      private static ArrayNode mergeArrayNode( final ArrayNode node, final ArrayNode extension ) {
         ArrayNode result = node;
         result = mergeValueNodeArray( result, extension );
         result = mergeObjectNodeArray( result, extension );
         return result;
      }

      private static ArrayNode mergeValueNodeArray( final ArrayNode node, final ArrayNode extension ) {
         if ( IterableUtils.matchesAny( node, nd -> !nd.isValueNode() )
               || IterableUtils.matchesAny( extension, nd -> !nd.isValueNode() ) ) {
            return node;
         }
         final Set<JsonNode> original = Streams.of( node ).collect( toSet() );
         final ArrayNode result = node.deepCopy();
         extension.forEach( nd -> {
            if ( !original.contains( nd ) ) {
               result.add( nd );
            }
         } );
         return result;
      }

      private static ArrayNode mergeObjectNodeArray( final ArrayNode node, final ArrayNode extension ) {
         if ( IterableUtils.matchesAny( node, nd -> !nd.isObject() )
               || IterableUtils.matchesAny( extension, nd -> !nd.isObject() ) ) {
            return node;
         }

         final Function<String, Function<JsonNode, String>> getText = fieldName -> objNode ->
               ofNullable( objNode.get( fieldName ) )
                     .filter( Predicate.not( JsonNode::isNull ) )
                     .map( JsonNode::asText )
                     .orElse( null );

         final Set<JsonNode> original = Streams.of( node ).collect( toSet() );
         final Set<String> originalNames = original.stream().map( getText.apply( "name" ) ).filter( Objects::nonNull ).collect( toSet() );
         final Set<String> originalUrls = original.stream().map( getText.apply( "url" ) ).filter( Objects::nonNull ).collect( toSet() );

         final ArrayNode result = node.deepCopy();
         extension.forEach( nd -> {
            if ( !original.contains( nd )
                  && !originalNames.contains( getText.apply( "name" ).apply( nd ) )
                  && !originalUrls.contains( getText.apply( "url" ).apply( nd ) )
            ) {
               result.add( nd );
            }
         } );
         return result;
      }
   }
}<|MERGE_RESOLUTION|>--- conflicted
+++ resolved
@@ -131,17 +131,10 @@
          final ObjectNode rootNode = getRootJsonNode( config.generateCommentForSeeAttributes() );
          final String apiVersion = getApiVersion( aspect, config.useSemanticVersion() );
 
-<<<<<<< HEAD
-         ( (ObjectNode) rootNode.get( "info" ) ).put( "title", aspect.getPreferredName( config.locale() ) );
-         ( (ObjectNode) rootNode.get( "info" ) ).put( "version", apiVersion );
-         ( (ObjectNode) rootNode.get( "info" ) ).put( AbstractGenerator.SAMM_EXTENSION, aspect.urn().toString() );
-=======
          ( (ObjectNode) rootNode.get( "info" ) )
                .put( "title", aspect.getPreferredName( config.locale() ) )
                .put( "version", apiVersion )
-               .put( AbstractGenerator.SAMM_EXTENSION,
-                     aspect.getAspectModelUrn().map( Object::toString ).orElse( "" ) );
->>>>>>> 31e2531b
+               .put( AbstractGenerator.SAMM_EXTENSION, aspect.urn().toString() );
          setServers( rootNode, config.baseUrl(), apiVersion, READ_SERVER_PATH );
          final boolean includePaging = includePaging( aspect, config.pagingOption() );
          setOptionalSchemas( aspect, config, includePaging, rootNode );
