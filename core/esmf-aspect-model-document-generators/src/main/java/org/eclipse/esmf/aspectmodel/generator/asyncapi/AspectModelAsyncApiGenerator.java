--- conflicted
+++ resolved
@@ -59,12 +59,7 @@
          info.put( TITLE_FIELD, aspect.getPreferredName( config.locale() ) + " MQTT API" );
          info.put( "version", apiVersion );
          info.put( DESCRIPTION_FIELD, getDescription( aspect.getDescription( config.locale() ) ) );
-<<<<<<< HEAD
-         info.put( AspectModelJsonSchemaVisitor.SAMM_EXTENSION, aspect.urn().toString() );
-=======
-         info.put( AbstractGenerator.SAMM_EXTENSION,
-               aspect.getAspectModelUrn().map( AspectModelUrn::toString ).orElseThrow() );
->>>>>>> 24f0cbc9
+         info.put( AbstractGenerator.SAMM_EXTENSION, aspect.urn().toString() );
 
          rootNode.set( "channels", getChannelNode( aspect, config ) );
          if ( !aspect.getEvents().isEmpty() || !aspect.getOperations().isEmpty() ) {
