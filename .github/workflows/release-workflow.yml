--- conflicted
+++ resolved
@@ -243,15 +243,9 @@
       - name: "Create Github release (full)"
         if: ${{ !contains( github.event.inputs.release_version, '-M' ) }}
         uses: softprops/action-gh-release@v1
-<<<<<<< HEAD
         id: esmf_sdk_release
-        with: 
-          body: "Release of ESMF SDK in version v${{ github.event.inputs.release_version  }}."
-=======
-        id: sds_sdk_release
         with:
           body: "Release version ${{ github.event.inputs.release_version }}."
->>>>>>> e40dafac
           tag_name: v${{ github.event.inputs.release_version }}
           target_commitish: ${{ env.release_branch_name }}
           draft: false
@@ -262,37 +256,8 @@
             bamm-cli-*.jar
         env:
           GITHUB_TOKEN: ${{ secrets.GITHUB_TOKEN  }}
-<<<<<<< HEAD
-      - name: Publish to OSSRH
-        if: ${{ !contains( github.event.inputs.release_version, '-M' ) }}
-        run: mvn -B clean -pl '!esmf-sdk-test-report,!documentation,!tools/samm-cli' deploy -DskipTests -Prelease-build,sign
-        env:
-          OSSRH_USERNAME: ${{ secrets.OSSRH_USERNAME }}
-          OSSRH_TOKEN: ${{ secrets.OSSRH_TOKEN }}
-          PGP_KEY_PASSWORD: ${{ secrets.PGP_KEY_PASSWORD }}
-          # Workaround for https://issues.sonatype.org/browse/OSSRH-66257
-          # as described in https://stackoverflow.com/a/70157413
-          MAVEN_OPTS: --add-opens=java.base/java.util=ALL-UNNAMED --add-opens=java.base/java.lang.reflect=ALL-UNNAMED --add-opens=java.base/java.text=ALL-UNNAMED --add-opens=java.desktop/java.awt.font=ALL-UNNAMED
-
-      # milestone-build
-      - name: Create GitHub release
-        if: contains( github.event.inputs.release_version, '-M' )
-        uses: softprops/action-gh-release@v1
-        id: esmf_sdk_milestone_release
-        with:
-          body: "Release of ESMF SDK in version v${{ github.event.inputs.release_version  }}."
-          tag_name: v${{ github.event.inputs.release_version }}
-          target_commitish: ${{ env.release_branch_name }}
-          draft: false
-          prerelease: true
-          files: |
-            **/target/*-${{ github.event.inputs.release_version }}.jar
-        env:
-          GITHUB_TOKEN: ${{ secrets.GITHUB_TOKEN  }}
-=======
 
       # Milestone release: Write settings to deploy to Github repo
->>>>>>> e40dafac
       - name: Write settings.xml
         if: contains( github.event.inputs.release_version, '-M' )
         uses: DamianReeves/write-file-action@v1.0
