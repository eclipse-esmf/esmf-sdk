--- conflicted
+++ resolved
@@ -87,11 +87,7 @@
           GITHUB_TOKEN: ${{ secrets.GITHUB_TOKEN  }}
       - name: Publish to OSSRH
         if: ${{ !contains( github.event.inputs.release_version, '-M' ) }}
-<<<<<<< HEAD
-        run: mvn -B clean -pl '!sds-sdk-test-report,!tools/bamm-cli' deploy -DskipTests -Prelease-build,sign
-=======
-        run: mvn -B clean -pl '!sds-sdk-test-report,!sds-documentation,!tools/bamm-cli' deploy -DskipTests -Prelease-build
->>>>>>> 8dc513f6
+        run: mvn -B clean -pl '!sds-sdk-test-report,!documentation,!tools/bamm-cli' deploy -DskipTests -Prelease-build,sign
         env:
           OSSRH_USERNAME: ${{ secrets.OSSRH_USERNAME }}
           OSSRH_TOKEN: ${{ secrets.OSSRH_TOKEN }}
@@ -146,11 +142,7 @@
           write-mode: overwrite
       - name: Publish to Github
         if: contains( github.event.inputs.release_version, '-M' )
-<<<<<<< HEAD
-        run: mvn -s ./settings.xml -B clean -pl '!sds-sdk-test-report,!tools/bamm-cli' deploy -DskipTests -Pmilestone-build,sign
-=======
-        run: mvn -s ./settings.xml -B clean -pl '!sds-sdk-test-report,!sds-documentation,!tools/bamm-cli' deploy -DskipTests -Pmilestone-build
->>>>>>> 8dc513f6
+        run: mvn -s ./settings.xml -B clean -pl '!sds-sdk-test-report,!documentation,!tools/bamm-cli' deploy -DskipTests -Pmilestone-build,sign
         env:
           GITHUB_TOKEN: ${{ secrets.GITHUB_TOKEN  }}
           PGP_KEY_PASSWORD: ${{ secrets.PGP_KEY_PASSWORD }}