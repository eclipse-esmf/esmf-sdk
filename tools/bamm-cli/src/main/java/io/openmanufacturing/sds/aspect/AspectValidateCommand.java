--- conflicted
+++ resolved
@@ -21,11 +21,8 @@
 
 import io.openmanufacturing.sds.AbstractCommand;
 import io.openmanufacturing.sds.ExternalResolverMixin;
-<<<<<<< HEAD
 import io.openmanufacturing.sds.JAnsiRdfSyntaxHighlighter;
-=======
 import io.openmanufacturing.sds.LoggingMixin;
->>>>>>> dd303f95
 import io.openmanufacturing.sds.aspectmodel.resolver.services.VersionedModel;
 import io.openmanufacturing.sds.aspectmodel.shacl.violation.Violation;
 import io.openmanufacturing.sds.aspectmodel.validation.services.AspectModelValidator;
@@ -68,12 +65,8 @@
          LOG.debug( "Printing detailed validation results" );
          System.out.println( new DetailedViolationFormatter().apply( violations ) );
       } else {
-<<<<<<< HEAD
+         LOG.debug( "Printing regular validation results" );
          System.out.println( new ViolationRustLikeFormatter( versionedModel.get().getRawModel(), new JAnsiRdfSyntaxHighlighter() ).apply( violations ) );
-=======
-         LOG.debug( "Printing regular validation results" );
-         System.out.println( new ViolationFormatter().apply( violations ) );
->>>>>>> dd303f95
       }
 
       if ( !violations.isEmpty() ) {
