/*
 * Copyright (c) 2021 Robert Bosch Manufacturing Solutions GmbH
 *
 * See the AUTHORS file(s) distributed with this work for additional
 * information regarding authorship.
 *
 * This Source Code Form is subject to the terms of the Mozilla Public
 * License, v. 2.0. If a copy of the MPL was not distributed with this
 * file, You can obtain one at https://mozilla.org/MPL/2.0/.
 *
 * SPDX-License-Identifier: MPL-2.0
 */
package io.openmanufacturing.sds;

<<<<<<< HEAD
import java.io.File;
import java.io.FileInputStream;
import java.io.FileNotFoundException;
import java.io.FileOutputStream;
import java.io.IOException;
import java.io.InputStream;
import java.io.OutputStream;
import java.io.PrintWriter;
import java.nio.charset.StandardCharsets;
import java.nio.file.Path;
import java.nio.file.Paths;
import java.util.HashMap;
import java.util.HashSet;
import java.util.Map;
import java.util.Optional;
import java.util.Properties;
import java.util.Set;
import java.util.stream.Collectors;
import java.util.stream.Stream;

import org.apache.commons.io.FileUtils;
import org.apache.commons.io.FilenameUtils;
import org.apache.commons.io.IOUtils;
import org.slf4j.Logger;
import org.slf4j.LoggerFactory;
import org.topbraid.shacl.util.FailureLog;

import com.beust.jcommander.JCommander;
import com.beust.jcommander.ParameterException;
import com.fasterxml.jackson.core.JsonProcessingException;
import com.fasterxml.jackson.databind.JsonNode;
import com.fasterxml.jackson.databind.ObjectMapper;
import com.fasterxml.jackson.databind.node.JsonNodeFactory;

import io.openmanufacturing.sds.aspectmetamodel.KnownVersion;
import io.openmanufacturing.sds.aspectmodel.aas.AspectModelAASGenerator;
import io.openmanufacturing.sds.aspectmodel.generator.diagram.AspectModelDiagramGenerator;
import io.openmanufacturing.sds.aspectmodel.generator.docu.AspectModelDocumentationGenerator;
import io.openmanufacturing.sds.aspectmodel.generator.json.AspectModelJsonPayloadGenerator;
import io.openmanufacturing.sds.aspectmodel.generator.jsonschema.AspectModelJsonSchemaGenerator;
import io.openmanufacturing.sds.aspectmodel.generator.openapi.AspectModelOpenApiGenerator;
import io.openmanufacturing.sds.aspectmodel.generator.openapi.PagingOption;
import io.openmanufacturing.sds.aspectmodel.java.metamodel.StaticMetaModelJavaGenerator;
import io.openmanufacturing.sds.aspectmodel.java.pojo.AspectModelJavaGenerator;
import io.openmanufacturing.sds.aspectmodel.resolver.AspectModelResolver;
import io.openmanufacturing.sds.aspectmodel.resolver.FileSystemStrategy;
import io.openmanufacturing.sds.aspectmodel.resolver.ModelResolutionException;
import io.openmanufacturing.sds.aspectmodel.resolver.services.SdsAspectMetaModelResourceResolver;
import io.openmanufacturing.sds.aspectmodel.resolver.services.TurtleLoader;
import io.openmanufacturing.sds.aspectmodel.resolver.services.VersionedModel;
import io.openmanufacturing.sds.aspectmodel.serializer.PrettyPrinter;
import io.openmanufacturing.sds.aspectmodel.urn.AspectModelUrn;
import io.openmanufacturing.sds.aspectmodel.validation.report.ValidationReport;
import io.openmanufacturing.sds.aspectmodel.validation.services.AspectModelValidator;
import io.openmanufacturing.sds.aspectmodel.versionupdate.MigratorService;
import io.openmanufacturing.sds.metamodel.Aspect;
import io.openmanufacturing.sds.metamodel.loader.AspectModelLoader;
import io.vavr.CheckedFunction1;
import io.vavr.control.Option;
import io.vavr.control.Try;

=======
import org.fusesource.jansi.AnsiConsole;

import io.openmanufacturing.sds.aspect.AspectCommand;
import picocli.CommandLine;

@CommandLine.Command( name = BammCli.COMMAND_NAME,
      description = "Command line tool for working with Aspect Models",
      subcommands = { CommandLine.HelpCommand.class },
      headerHeading = "@|bold Usage|@:%n%n",
      descriptionHeading = "%n@|bold Description|@:%n%n",
      parameterListHeading = "%n@|bold Parameters|@:%n",
      optionListHeading = "%n@|bold Options|@:%n",
      footer = "%nRun @|bold " + BammCli.COMMAND_NAME + " help <command>|@ to display its help."
            + "%nDocumentation: https://openmanufacturingplatform.github.io/sds-documentation/"
)
>>>>>>> b5ce367e
@SuppressWarnings( "squid:S1147" ) // System.exit is really required here, this is a CLI tool
public class BammCli extends AbstractCommand {

   public static final String COMMAND_NAME = "bamm";

   private final CommandLine commandLine = new CommandLine( this );

<<<<<<< HEAD
      if ( LOG.isWarnEnabled() ) {
         LOG.warn( "  Supported BAMM Versions: {}\n",
               KnownVersion.getVersions().stream().map( KnownVersion::toVersionString )
                     .collect( Collectors.joining( ", " ) ) );
      }

      jCommander.usage();
   }

   public void run( final String... argv ) throws IOException {
      final Args args = new Args();
      final JCommander jCommander = initializeJCommander( argv, args );

      if ( args.help ) {
         printHelp( jCommander );
         System.exit( 0 );
      }

      validateInputAndOutputPath( args );
      validateCustomPackageName( args );
      validateVelocityTemplateMacroFilePathAndName( args );
      performModelValidation( args );
      performModelMigration( args );
      performPrettyPrinting( args );
      performHtmlGeneration( args );
      performJsonPayloadGeneration( args );
      performJsonSchemaGeneration( args );
      performOpenApiSpecGeneration( args );
      performAasXmlSpecGeneration(args);
      performAasAasxSpecGeneration(args);
      performDiagramGeneration( args );
      performAspectModelJavaGeneration( args );
      performStaticMetaModelJavaGeneration( args );

      System.exit( 0 );
   }

   public static void main( final String[] argv ) throws Exception {
      new BammCli().run( argv );
   }

   private static void performAspectModelJavaGeneration( final Args args ) {
      if ( args.generateAspectModelJavaClasses ) {
         generateAspectModelJavaClasses( args );
      }
   }

   private static void performStaticMetaModelJavaGeneration( final Args args ) {
      if ( args.generateStaticMetaModelJavaClasses ) {
         generateStaticMetaModelJavaClasses( args );
      }
   }

   private static void performDiagramGeneration( final Args args ) throws IOException {
      if ( args.generatePngDiagram || args.generateSvgDiagram || args.generateDotDiagram ) {
         generateDiagram( args );
      }
   }

   private static void performJsonPayloadGeneration( final Args args ) throws IOException {
      if ( args.generateJsonPayload ) {
         generateJsonPayload( args );
      }
   }

   private static void performJsonSchemaGeneration( final Args args ) {
      if ( args.generateJsonSchema ) {
         generateJsonSchema( args );
      }
   }

   private static void performOpenApiSpecGeneration( final Args args ) {
      if ( ( args.generateJsonOpenApiSpec || args.generateYamlOpenApiSpec ) && args.aspectApiBaseUrl.isEmpty() ) {
         LOG.error( "Please provide the base URL for the Aspect API with the option -base-url." );
         System.exit( 1 );
      }

      if ( args.generateJsonOpenApiSpec ) {
         generateOpenApiSpecJson( args );
      }
      if ( args.generateYamlOpenApiSpec ) {
         generateOpenApiSpecYaml( args );
      }
   }

   private static void performAasXmlSpecGeneration(final Args args) throws IOException {
        if (args.generateAasXmlSpec) {
            generateAasXmlSpec(args);
        }
    }

   private static void performAasAasxSpecGeneration(final Args args) throws IOException {
      if (args.generateAasAasxSpec) {
         generateAasAasxSpec(args);
      }
   }

    private static void performHtmlGeneration(final Args args) throws IOException {
        if (args.generateHtml) {
            generateHtml(args);
        }
    }

   private static VersionedModel loadModelOrFail( final Args args ) {
      final Try<VersionedModel> versionedModel = loadAndResolveModel( args );
      return versionedModel.recover( throwable -> {
         // Model can not be loaded, root cause e.g. File not found
         if ( throwable instanceof IllegalArgumentException ) {
            fileNotFound( args, throwable.getCause() );
         }

         if ( throwable instanceof ModelResolutionException ) {
            LOG.error( "Could not resolve all model elements", throwable );
            System.exit( 1 );
         }

         // Another exception, e.g. syntax error. Let the validator handle this
         final AspectModelValidator validator = new AspectModelValidator();
         final ValidationReport report = validator.validate( versionedModel );

         if ( LOG.isWarnEnabled() ) {
            LOG.warn( report.toString() );
         }
         System.exit( 1 );
         return null;
      } ).get();
   }

   private static AspectModelUrn fileToUrn( final File inputFile ) {
      final File versionDirectory = inputFile.getParentFile();
      if ( versionDirectory == null ) {
         LOG.error( "Could not determine parent directory of {}", inputFile );
         LOG.error( "Please verify that the model directory structure is correct" );
         System.exit( 1 );
      }

      final String version = versionDirectory.getName();
      final File namespaceDirectory = versionDirectory.getParentFile();
      if ( namespaceDirectory == null ) {
         LOG.error( "Could not determine parent directory of {}", versionDirectory );
         LOG.error( "Please verify that the model directory structure is correct" );
         System.exit( 1 );
      }

      final String namespace = namespaceDirectory.getName();
      final String aspectName = FilenameUtils.removeExtension( inputFile.getName() );
      final String urn = String.format( "urn:bamm:%s:%s#%s", namespace, version, aspectName );
      return new SdsAspectMetaModelResourceResolver().getAspectModelUrn( urn ).getOrElse( () -> {
         LOG.error( "The URN constructed from the input file path is invalid: {}", urn );
         LOG.error( "Please verify that the model directory structure is correct" );
         System.exit( 1 );
         return null;
      } );
   }

   private static Try<Path> getModelRoot( final File inputFile ) {
      return Option.of( Paths.get( inputFile.getParent(), "..", ".." ) )
            .map( Path::toFile )
            .flatMap( file -> CheckedFunction1.lift( File::getCanonicalFile ).apply( file ) )
            .map( File::toPath )
            .filter( path -> path.toFile().exists() && path.toFile().isDirectory() )
            .toTry( () -> new ModelResolutionException( "Could not locate models root directory" ) );
   }

   private static Try<VersionedModel> loadAndResolveModel( final Args args ) {
      final File inputFile = args.input.getAbsoluteFile();
      final AspectModelUrn urn = fileToUrn( inputFile );
      return getModelRoot( inputFile ).flatMap( modelsRoot ->
            new AspectModelResolver().resolveAspectModel( new FileSystemStrategy( modelsRoot ), urn ) );
   }

   private static Try<VersionedModel> loadButNotResolveModel( final Args args ) {
      final File inputFile = args.input.getAbsoluteFile();
      try ( final InputStream inputStream = new FileInputStream( inputFile ) ) {
         final SdsAspectMetaModelResourceResolver metaModelResourceResolver = new SdsAspectMetaModelResourceResolver();
         return TurtleLoader.loadTurtle( inputStream ).flatMap( model ->
               metaModelResourceResolver.getBammVersion( model ).flatMap( metaModelVersion ->
                     metaModelResourceResolver.mergeMetaModelIntoRawModel( model, metaModelVersion ) ) );
      } catch ( final IOException exception ) {
         return Try.failure( exception );
      }
   }

   private static void performModelValidation( final Args args ) {
      if ( args.validateModel ) {
         FailureLog.set( new FailureLog() {
            @Override
            public void logFailure( final String message ) {
               // Do not log SHACL-internal errors
            }
         } );

         final Try<VersionedModel> versionedModel = loadAndResolveModel( args );
         final AspectModelValidator validator = new AspectModelValidator();
         final ValidationReport report = validator.validate( versionedModel );

         if ( LOG.isWarnEnabled() ) {
            LOG.warn( report.toString() );
         }

         if ( !report.conforms() ) {
            System.exit( 1 );
         }
      }
   }

   @SuppressWarnings( "squid:S106" ) // We DO want to write the serialized model to stdout, not log it
   private void performModelMigration( final Args args ) {
      if ( args.migrateModel ) {
         final PrintWriter printWriter = new PrintWriter( System.out );
         final File inputFile = args.input.getAbsoluteFile();
         final AspectModelUrn aspectModelUrn = fileToUrn( inputFile );
=======
   public void run( final String... argv ) throws Exception {
      main( argv );
   }

   public static void main( final String[] argv ) throws Exception {
      AnsiConsole.systemInstall();
>>>>>>> b5ce367e

      final BammCli command = new BammCli();
      final CommandLine commandLine = command.commandLine
            .addSubcommand( new AspectCommand() )
            .setCaseInsensitiveEnumValuesAllowed( true );

      final int exitCode = commandLine.execute( argv );
      AnsiConsole.systemUninstall();
      System.exit( exitCode );
   }

<<<<<<< HEAD
   private static void validateCustomPackageName( final Args args ) {
      final boolean packageNameGiven = !args.packageName.isEmpty();
      final boolean generatePojos = args.generateAspectModelJavaClasses;
      final boolean generateStaticClasses = args.generateStaticMetaModelJavaClasses;

      if ( packageNameGiven && !( generatePojos || generateStaticClasses ) ) {
         LOG.error( "Custom package name can only be set in combination with the option -java or -static-java" );
         System.exit( 1 );
      }
   }

   private static void validateVelocityTemplateMacroFilePathAndName( final Args args ) {
      if ( args.executeLibraryMacros && args.templateLibFile.isEmpty() ) {
         LOG.error( "Missing configuration. Path to velocity template library file must be provided." );
         System.exit( 1 );
      }
   }

   private static JCommander initializeJCommander( final String[] argv, final Args args ) {
      final JCommander jCommander = JCommander.newBuilder()
            .addObject( args )
            .build();

      try {
         jCommander.parse( argv );
      } catch ( final ParameterException exception ) {
         LOG.debug( "Invalid arguments", exception );
         LOG.error( "Parsing arguments failed: {}\n", exception.getMessage() );
         printHelp( exception.getJCommander() );
         System.exit( 1 );
      }
      return jCommander;
   }

   private static void generateAspectModelJavaClasses( final Args args ) {
      final VersionedModel model = loadModelOrFail( args );

      final boolean enableJacksonAnnotations = !args.disableJacksonAnnotations;
      final File templateLibFile = Path.of( args.templateLibFile ).toFile();
      final AspectModelJavaGenerator aspectModelJavaGenerator = args.packageName.isEmpty() ?
            new AspectModelJavaGenerator( model, enableJacksonAnnotations, args.executeLibraryMacros, templateLibFile ) :
            new AspectModelJavaGenerator( model, args.packageName, enableJacksonAnnotations, args.executeLibraryMacros, templateLibFile );

      aspectModelJavaGenerator.generate( artifact -> {
         final String path = artifact.getPackageName();
         final String fileName = artifact.getClassName();
         return getStreamForFile( path.replace( '.', File.separatorChar ),
               fileName + ".java", args );
      } );
   }

   private static void generateStaticMetaModelJavaClasses( final Args args ) {
      final VersionedModel model = loadModelOrFail( args );
      final File templateLibFile = Path.of( args.templateLibFile ).toFile();
      final StaticMetaModelJavaGenerator staticMetaModelJavaGenerator = args.packageName.isEmpty() ?
            new StaticMetaModelJavaGenerator( model, args.executeLibraryMacros, templateLibFile ) :
            new StaticMetaModelJavaGenerator( model, args.packageName, args.executeLibraryMacros, templateLibFile );
      staticMetaModelJavaGenerator.generate( artifact -> {
         final String path = artifact.getPackageName();
         final String fileName = artifact.getClassName();
         return getStreamForFile( path.replace( '.', File.separatorChar ), fileName + ".java", args );
      } );
   }

   private static void generateDiagram( final Args args ) throws IOException {
      final VersionedModel model = loadModelOrFail( args );
      final AspectModelDiagramGenerator generator = new AspectModelDiagramGenerator( model );
      final Set<AspectModelDiagramGenerator.Format> targetFormats = new HashSet<>();
      if ( args.generatePngDiagram ) {
         targetFormats.add( AspectModelDiagramGenerator.Format.PNG );
      }
      if ( args.generateSvgDiagram ) {
         targetFormats.add( AspectModelDiagramGenerator.Format.SVG );
      }
      if ( args.generateDotDiagram ) {
         targetFormats.add( AspectModelDiagramGenerator.Format.DOT );
      }

      generator.generateDiagrams( targetFormats, name -> getStreamForFile( name, args ) );
   }

   private static void generateJsonPayload( final Args args ) throws IOException {
      final AspectModelJsonPayloadGenerator generator = new AspectModelJsonPayloadGenerator(
            loadModelOrFail( args ) );
      generator.generateJsonPretty( name -> getStreamForFile( name + ".json", args ) );
   }

   private static void generateAasXmlSpec(final Args args) throws IOException {
        final AspectModelAASGenerator generator = new AspectModelAASGenerator();
        final Aspect aspect = AspectModelLoader.fromVersionedModelUnchecked(loadModelOrFail(args));
        generator.generateAasXmlFile(aspect, name -> getStreamForFile(name + ".xml", args));
    }

   private static void generateAasAasxSpec(final Args args) throws IOException {
      final AspectModelAASGenerator generator = new AspectModelAASGenerator();
      final Aspect aspect = AspectModelLoader.fromVersionedModelUnchecked(loadModelOrFail(args));
      generator.generateAASXFile(aspect, name -> getStreamForFile(name + ".aasx", args));
   }



    private static void generateOpenApiSpecYaml(final Args args) {
        final AspectModelOpenApiGenerator generator = new AspectModelOpenApiGenerator();
        final Aspect aspect = AspectModelLoader.fromVersionedModelUnchecked(loadModelOrFail(args));
        try {
            final String yamlSpec = generator
                    .applyForYaml(aspect, args.useSemanticApiVersion, args.aspectApiBaseUrl,
                            Optional.ofNullable(args.aspectResourcePath), getFileAsString(args.aspectParameterFile),
                            args.includeQueryApi, getPagingFromArgs(args));
            final OutputStream out = getStreamForFile(aspect.getName() + ".oai.yaml", args);
            out.write(yamlSpec.getBytes());
            out.flush();
        } catch (final IOException exception) {
            LOG.error("Could not generate OpenApi yaml specification.", exception);
            System.exit(1);
        }
    }

   private static Optional<String> getFileAsString( final String filePath ) {
      if ( filePath == null || filePath.isEmpty() ) {
         return Optional.empty();
      }
      final File f = new File( filePath );
      if ( f.exists() && !f.isDirectory() ) {
         try {
            final InputStream inputStream = new FileInputStream( filePath );
            return Optional.of( IOUtils.toString( inputStream, StandardCharsets.UTF_8.name() ) );
         } catch ( final IOException e ) {
            LOG.error( String.format( "Could not load file %s.", filePath ), e );
            System.exit( 1 );
         }
      }
      final String errorMsg = String.format( "File does not exist %s.", filePath );
      LOG.error( errorMsg );
      System.exit( 1 );
      return Optional.empty();
   }

   private static void generateOpenApiSpecJson( final Args args ) {
      final AspectModelOpenApiGenerator generator = new AspectModelOpenApiGenerator();
      final Aspect aspect = AspectModelLoader.fromVersionedModelUnchecked( loadModelOrFail( args ) );
      JsonNode result = JsonNodeFactory.instance.objectNode();
      final Optional<String> res = getFileAsString( args.aspectParameterFile );
      if ( res.isPresent() ) {
         try {
            result = objectMapper.readTree( res.get() );
         } catch ( final JsonProcessingException e ) {
            LOG.error( "Could not parse the file to JSON.", e );
            System.exit( 1 );
         }
      }
      final JsonNode jsonSpec = generator
            .applyForJson( aspect, args.useSemanticApiVersion, args.aspectApiBaseUrl,
                  Optional.ofNullable( args.aspectResourcePath ), Optional.of( result ),
                  args.includeQueryApi, getPagingFromArgs( args ) );

      final OutputStream out = getStreamForFile( aspect.getName() + ".oai.json", args );
      try {
         objectMapper.writerWithDefaultPrettyPrinter().writeValue( out, jsonSpec );
         out.flush();
      } catch ( final IOException exception ) {
         LOG.error( "Could not format OpenApi Json.", exception );
         System.exit( 1 );
      }
   }

   private static Optional<PagingOption> getPagingFromArgs( final Args args ) {
      if ( args.excludePaging ) {
         return Optional.of( PagingOption.NO_PAGING );
      }
      if ( args.aspectCursorBasedPaging ) {
         return Optional.of( PagingOption.CURSOR_BASED_PAGING );
      }
      if ( args.aspectOffsetBasedPaging ) {
         return Optional.of( PagingOption.OFFSET_BASED_PAGING );
      }
      if ( args.aspectTimeBasedPaging ) {
         return Optional.of( PagingOption.TIME_BASED_PAGING );
      }
      return Optional.empty();
   }

   private static void generateJsonSchema( final Args args ) {
      final AspectModelJsonSchemaGenerator generator = new AspectModelJsonSchemaGenerator();
      final Aspect aspect = AspectModelLoader.fromVersionedModelUnchecked( loadModelOrFail( args ) );
      final JsonNode schema = generator.apply( aspect );

      final OutputStream out = getStreamForFile( aspect.getName() + ".schema.json", args );
      final ObjectMapper objectMapper = new ObjectMapper();
      try {
         objectMapper.writerWithDefaultPrettyPrinter().writeValue( out, schema );
         out.flush();
      } catch ( final IOException exception ) {
         LOG.error( "Could not format JSON Schema", exception );
         System.exit( 1 );
      }
=======
   protected String format( final String string ) {
      return commandLine.getColorScheme().ansi().string( string );
>>>>>>> b5ce367e
   }

   @Override
   public void run() {
      System.out.println( commandLine.getHelp().fullSynopsis() );
      System.out.println( format( "Run @|bold " + commandLine.getCommandName() + " help|@ for help." ) );
   }
}<|MERGE_RESOLUTION|>--- conflicted
+++ resolved
@@ -12,69 +12,6 @@
  */
 package io.openmanufacturing.sds;
 
-<<<<<<< HEAD
-import java.io.File;
-import java.io.FileInputStream;
-import java.io.FileNotFoundException;
-import java.io.FileOutputStream;
-import java.io.IOException;
-import java.io.InputStream;
-import java.io.OutputStream;
-import java.io.PrintWriter;
-import java.nio.charset.StandardCharsets;
-import java.nio.file.Path;
-import java.nio.file.Paths;
-import java.util.HashMap;
-import java.util.HashSet;
-import java.util.Map;
-import java.util.Optional;
-import java.util.Properties;
-import java.util.Set;
-import java.util.stream.Collectors;
-import java.util.stream.Stream;
-
-import org.apache.commons.io.FileUtils;
-import org.apache.commons.io.FilenameUtils;
-import org.apache.commons.io.IOUtils;
-import org.slf4j.Logger;
-import org.slf4j.LoggerFactory;
-import org.topbraid.shacl.util.FailureLog;
-
-import com.beust.jcommander.JCommander;
-import com.beust.jcommander.ParameterException;
-import com.fasterxml.jackson.core.JsonProcessingException;
-import com.fasterxml.jackson.databind.JsonNode;
-import com.fasterxml.jackson.databind.ObjectMapper;
-import com.fasterxml.jackson.databind.node.JsonNodeFactory;
-
-import io.openmanufacturing.sds.aspectmetamodel.KnownVersion;
-import io.openmanufacturing.sds.aspectmodel.aas.AspectModelAASGenerator;
-import io.openmanufacturing.sds.aspectmodel.generator.diagram.AspectModelDiagramGenerator;
-import io.openmanufacturing.sds.aspectmodel.generator.docu.AspectModelDocumentationGenerator;
-import io.openmanufacturing.sds.aspectmodel.generator.json.AspectModelJsonPayloadGenerator;
-import io.openmanufacturing.sds.aspectmodel.generator.jsonschema.AspectModelJsonSchemaGenerator;
-import io.openmanufacturing.sds.aspectmodel.generator.openapi.AspectModelOpenApiGenerator;
-import io.openmanufacturing.sds.aspectmodel.generator.openapi.PagingOption;
-import io.openmanufacturing.sds.aspectmodel.java.metamodel.StaticMetaModelJavaGenerator;
-import io.openmanufacturing.sds.aspectmodel.java.pojo.AspectModelJavaGenerator;
-import io.openmanufacturing.sds.aspectmodel.resolver.AspectModelResolver;
-import io.openmanufacturing.sds.aspectmodel.resolver.FileSystemStrategy;
-import io.openmanufacturing.sds.aspectmodel.resolver.ModelResolutionException;
-import io.openmanufacturing.sds.aspectmodel.resolver.services.SdsAspectMetaModelResourceResolver;
-import io.openmanufacturing.sds.aspectmodel.resolver.services.TurtleLoader;
-import io.openmanufacturing.sds.aspectmodel.resolver.services.VersionedModel;
-import io.openmanufacturing.sds.aspectmodel.serializer.PrettyPrinter;
-import io.openmanufacturing.sds.aspectmodel.urn.AspectModelUrn;
-import io.openmanufacturing.sds.aspectmodel.validation.report.ValidationReport;
-import io.openmanufacturing.sds.aspectmodel.validation.services.AspectModelValidator;
-import io.openmanufacturing.sds.aspectmodel.versionupdate.MigratorService;
-import io.openmanufacturing.sds.metamodel.Aspect;
-import io.openmanufacturing.sds.metamodel.loader.AspectModelLoader;
-import io.vavr.CheckedFunction1;
-import io.vavr.control.Option;
-import io.vavr.control.Try;
-
-=======
 import org.fusesource.jansi.AnsiConsole;
 
 import io.openmanufacturing.sds.aspect.AspectCommand;
@@ -90,7 +27,6 @@
       footer = "%nRun @|bold " + BammCli.COMMAND_NAME + " help <command>|@ to display its help."
             + "%nDocumentation: https://openmanufacturingplatform.github.io/sds-documentation/"
 )
->>>>>>> b5ce367e
 @SuppressWarnings( "squid:S1147" ) // System.exit is really required here, this is a CLI tool
 public class BammCli extends AbstractCommand {
 
@@ -98,227 +34,12 @@
 
    private final CommandLine commandLine = new CommandLine( this );
 
-<<<<<<< HEAD
-      if ( LOG.isWarnEnabled() ) {
-         LOG.warn( "  Supported BAMM Versions: {}\n",
-               KnownVersion.getVersions().stream().map( KnownVersion::toVersionString )
-                     .collect( Collectors.joining( ", " ) ) );
-      }
-
-      jCommander.usage();
-   }
-
-   public void run( final String... argv ) throws IOException {
-      final Args args = new Args();
-      final JCommander jCommander = initializeJCommander( argv, args );
-
-      if ( args.help ) {
-         printHelp( jCommander );
-         System.exit( 0 );
-      }
-
-      validateInputAndOutputPath( args );
-      validateCustomPackageName( args );
-      validateVelocityTemplateMacroFilePathAndName( args );
-      performModelValidation( args );
-      performModelMigration( args );
-      performPrettyPrinting( args );
-      performHtmlGeneration( args );
-      performJsonPayloadGeneration( args );
-      performJsonSchemaGeneration( args );
-      performOpenApiSpecGeneration( args );
-      performAasXmlSpecGeneration(args);
-      performAasAasxSpecGeneration(args);
-      performDiagramGeneration( args );
-      performAspectModelJavaGeneration( args );
-      performStaticMetaModelJavaGeneration( args );
-
-      System.exit( 0 );
-   }
-
-   public static void main( final String[] argv ) throws Exception {
-      new BammCli().run( argv );
-   }
-
-   private static void performAspectModelJavaGeneration( final Args args ) {
-      if ( args.generateAspectModelJavaClasses ) {
-         generateAspectModelJavaClasses( args );
-      }
-   }
-
-   private static void performStaticMetaModelJavaGeneration( final Args args ) {
-      if ( args.generateStaticMetaModelJavaClasses ) {
-         generateStaticMetaModelJavaClasses( args );
-      }
-   }
-
-   private static void performDiagramGeneration( final Args args ) throws IOException {
-      if ( args.generatePngDiagram || args.generateSvgDiagram || args.generateDotDiagram ) {
-         generateDiagram( args );
-      }
-   }
-
-   private static void performJsonPayloadGeneration( final Args args ) throws IOException {
-      if ( args.generateJsonPayload ) {
-         generateJsonPayload( args );
-      }
-   }
-
-   private static void performJsonSchemaGeneration( final Args args ) {
-      if ( args.generateJsonSchema ) {
-         generateJsonSchema( args );
-      }
-   }
-
-   private static void performOpenApiSpecGeneration( final Args args ) {
-      if ( ( args.generateJsonOpenApiSpec || args.generateYamlOpenApiSpec ) && args.aspectApiBaseUrl.isEmpty() ) {
-         LOG.error( "Please provide the base URL for the Aspect API with the option -base-url." );
-         System.exit( 1 );
-      }
-
-      if ( args.generateJsonOpenApiSpec ) {
-         generateOpenApiSpecJson( args );
-      }
-      if ( args.generateYamlOpenApiSpec ) {
-         generateOpenApiSpecYaml( args );
-      }
-   }
-
-   private static void performAasXmlSpecGeneration(final Args args) throws IOException {
-        if (args.generateAasXmlSpec) {
-            generateAasXmlSpec(args);
-        }
-    }
-
-   private static void performAasAasxSpecGeneration(final Args args) throws IOException {
-      if (args.generateAasAasxSpec) {
-         generateAasAasxSpec(args);
-      }
-   }
-
-    private static void performHtmlGeneration(final Args args) throws IOException {
-        if (args.generateHtml) {
-            generateHtml(args);
-        }
-    }
-
-   private static VersionedModel loadModelOrFail( final Args args ) {
-      final Try<VersionedModel> versionedModel = loadAndResolveModel( args );
-      return versionedModel.recover( throwable -> {
-         // Model can not be loaded, root cause e.g. File not found
-         if ( throwable instanceof IllegalArgumentException ) {
-            fileNotFound( args, throwable.getCause() );
-         }
-
-         if ( throwable instanceof ModelResolutionException ) {
-            LOG.error( "Could not resolve all model elements", throwable );
-            System.exit( 1 );
-         }
-
-         // Another exception, e.g. syntax error. Let the validator handle this
-         final AspectModelValidator validator = new AspectModelValidator();
-         final ValidationReport report = validator.validate( versionedModel );
-
-         if ( LOG.isWarnEnabled() ) {
-            LOG.warn( report.toString() );
-         }
-         System.exit( 1 );
-         return null;
-      } ).get();
-   }
-
-   private static AspectModelUrn fileToUrn( final File inputFile ) {
-      final File versionDirectory = inputFile.getParentFile();
-      if ( versionDirectory == null ) {
-         LOG.error( "Could not determine parent directory of {}", inputFile );
-         LOG.error( "Please verify that the model directory structure is correct" );
-         System.exit( 1 );
-      }
-
-      final String version = versionDirectory.getName();
-      final File namespaceDirectory = versionDirectory.getParentFile();
-      if ( namespaceDirectory == null ) {
-         LOG.error( "Could not determine parent directory of {}", versionDirectory );
-         LOG.error( "Please verify that the model directory structure is correct" );
-         System.exit( 1 );
-      }
-
-      final String namespace = namespaceDirectory.getName();
-      final String aspectName = FilenameUtils.removeExtension( inputFile.getName() );
-      final String urn = String.format( "urn:bamm:%s:%s#%s", namespace, version, aspectName );
-      return new SdsAspectMetaModelResourceResolver().getAspectModelUrn( urn ).getOrElse( () -> {
-         LOG.error( "The URN constructed from the input file path is invalid: {}", urn );
-         LOG.error( "Please verify that the model directory structure is correct" );
-         System.exit( 1 );
-         return null;
-      } );
-   }
-
-   private static Try<Path> getModelRoot( final File inputFile ) {
-      return Option.of( Paths.get( inputFile.getParent(), "..", ".." ) )
-            .map( Path::toFile )
-            .flatMap( file -> CheckedFunction1.lift( File::getCanonicalFile ).apply( file ) )
-            .map( File::toPath )
-            .filter( path -> path.toFile().exists() && path.toFile().isDirectory() )
-            .toTry( () -> new ModelResolutionException( "Could not locate models root directory" ) );
-   }
-
-   private static Try<VersionedModel> loadAndResolveModel( final Args args ) {
-      final File inputFile = args.input.getAbsoluteFile();
-      final AspectModelUrn urn = fileToUrn( inputFile );
-      return getModelRoot( inputFile ).flatMap( modelsRoot ->
-            new AspectModelResolver().resolveAspectModel( new FileSystemStrategy( modelsRoot ), urn ) );
-   }
-
-   private static Try<VersionedModel> loadButNotResolveModel( final Args args ) {
-      final File inputFile = args.input.getAbsoluteFile();
-      try ( final InputStream inputStream = new FileInputStream( inputFile ) ) {
-         final SdsAspectMetaModelResourceResolver metaModelResourceResolver = new SdsAspectMetaModelResourceResolver();
-         return TurtleLoader.loadTurtle( inputStream ).flatMap( model ->
-               metaModelResourceResolver.getBammVersion( model ).flatMap( metaModelVersion ->
-                     metaModelResourceResolver.mergeMetaModelIntoRawModel( model, metaModelVersion ) ) );
-      } catch ( final IOException exception ) {
-         return Try.failure( exception );
-      }
-   }
-
-   private static void performModelValidation( final Args args ) {
-      if ( args.validateModel ) {
-         FailureLog.set( new FailureLog() {
-            @Override
-            public void logFailure( final String message ) {
-               // Do not log SHACL-internal errors
-            }
-         } );
-
-         final Try<VersionedModel> versionedModel = loadAndResolveModel( args );
-         final AspectModelValidator validator = new AspectModelValidator();
-         final ValidationReport report = validator.validate( versionedModel );
-
-         if ( LOG.isWarnEnabled() ) {
-            LOG.warn( report.toString() );
-         }
-
-         if ( !report.conforms() ) {
-            System.exit( 1 );
-         }
-      }
-   }
-
-   @SuppressWarnings( "squid:S106" ) // We DO want to write the serialized model to stdout, not log it
-   private void performModelMigration( final Args args ) {
-      if ( args.migrateModel ) {
-         final PrintWriter printWriter = new PrintWriter( System.out );
-         final File inputFile = args.input.getAbsoluteFile();
-         final AspectModelUrn aspectModelUrn = fileToUrn( inputFile );
-=======
    public void run( final String... argv ) throws Exception {
       main( argv );
    }
 
    public static void main( final String[] argv ) throws Exception {
       AnsiConsole.systemInstall();
->>>>>>> b5ce367e
 
       final BammCli command = new BammCli();
       final CommandLine commandLine = command.commandLine
@@ -330,207 +51,8 @@
       System.exit( exitCode );
    }
 
-<<<<<<< HEAD
-   private static void validateCustomPackageName( final Args args ) {
-      final boolean packageNameGiven = !args.packageName.isEmpty();
-      final boolean generatePojos = args.generateAspectModelJavaClasses;
-      final boolean generateStaticClasses = args.generateStaticMetaModelJavaClasses;
-
-      if ( packageNameGiven && !( generatePojos || generateStaticClasses ) ) {
-         LOG.error( "Custom package name can only be set in combination with the option -java or -static-java" );
-         System.exit( 1 );
-      }
-   }
-
-   private static void validateVelocityTemplateMacroFilePathAndName( final Args args ) {
-      if ( args.executeLibraryMacros && args.templateLibFile.isEmpty() ) {
-         LOG.error( "Missing configuration. Path to velocity template library file must be provided." );
-         System.exit( 1 );
-      }
-   }
-
-   private static JCommander initializeJCommander( final String[] argv, final Args args ) {
-      final JCommander jCommander = JCommander.newBuilder()
-            .addObject( args )
-            .build();
-
-      try {
-         jCommander.parse( argv );
-      } catch ( final ParameterException exception ) {
-         LOG.debug( "Invalid arguments", exception );
-         LOG.error( "Parsing arguments failed: {}\n", exception.getMessage() );
-         printHelp( exception.getJCommander() );
-         System.exit( 1 );
-      }
-      return jCommander;
-   }
-
-   private static void generateAspectModelJavaClasses( final Args args ) {
-      final VersionedModel model = loadModelOrFail( args );
-
-      final boolean enableJacksonAnnotations = !args.disableJacksonAnnotations;
-      final File templateLibFile = Path.of( args.templateLibFile ).toFile();
-      final AspectModelJavaGenerator aspectModelJavaGenerator = args.packageName.isEmpty() ?
-            new AspectModelJavaGenerator( model, enableJacksonAnnotations, args.executeLibraryMacros, templateLibFile ) :
-            new AspectModelJavaGenerator( model, args.packageName, enableJacksonAnnotations, args.executeLibraryMacros, templateLibFile );
-
-      aspectModelJavaGenerator.generate( artifact -> {
-         final String path = artifact.getPackageName();
-         final String fileName = artifact.getClassName();
-         return getStreamForFile( path.replace( '.', File.separatorChar ),
-               fileName + ".java", args );
-      } );
-   }
-
-   private static void generateStaticMetaModelJavaClasses( final Args args ) {
-      final VersionedModel model = loadModelOrFail( args );
-      final File templateLibFile = Path.of( args.templateLibFile ).toFile();
-      final StaticMetaModelJavaGenerator staticMetaModelJavaGenerator = args.packageName.isEmpty() ?
-            new StaticMetaModelJavaGenerator( model, args.executeLibraryMacros, templateLibFile ) :
-            new StaticMetaModelJavaGenerator( model, args.packageName, args.executeLibraryMacros, templateLibFile );
-      staticMetaModelJavaGenerator.generate( artifact -> {
-         final String path = artifact.getPackageName();
-         final String fileName = artifact.getClassName();
-         return getStreamForFile( path.replace( '.', File.separatorChar ), fileName + ".java", args );
-      } );
-   }
-
-   private static void generateDiagram( final Args args ) throws IOException {
-      final VersionedModel model = loadModelOrFail( args );
-      final AspectModelDiagramGenerator generator = new AspectModelDiagramGenerator( model );
-      final Set<AspectModelDiagramGenerator.Format> targetFormats = new HashSet<>();
-      if ( args.generatePngDiagram ) {
-         targetFormats.add( AspectModelDiagramGenerator.Format.PNG );
-      }
-      if ( args.generateSvgDiagram ) {
-         targetFormats.add( AspectModelDiagramGenerator.Format.SVG );
-      }
-      if ( args.generateDotDiagram ) {
-         targetFormats.add( AspectModelDiagramGenerator.Format.DOT );
-      }
-
-      generator.generateDiagrams( targetFormats, name -> getStreamForFile( name, args ) );
-   }
-
-   private static void generateJsonPayload( final Args args ) throws IOException {
-      final AspectModelJsonPayloadGenerator generator = new AspectModelJsonPayloadGenerator(
-            loadModelOrFail( args ) );
-      generator.generateJsonPretty( name -> getStreamForFile( name + ".json", args ) );
-   }
-
-   private static void generateAasXmlSpec(final Args args) throws IOException {
-        final AspectModelAASGenerator generator = new AspectModelAASGenerator();
-        final Aspect aspect = AspectModelLoader.fromVersionedModelUnchecked(loadModelOrFail(args));
-        generator.generateAasXmlFile(aspect, name -> getStreamForFile(name + ".xml", args));
-    }
-
-   private static void generateAasAasxSpec(final Args args) throws IOException {
-      final AspectModelAASGenerator generator = new AspectModelAASGenerator();
-      final Aspect aspect = AspectModelLoader.fromVersionedModelUnchecked(loadModelOrFail(args));
-      generator.generateAASXFile(aspect, name -> getStreamForFile(name + ".aasx", args));
-   }
-
-
-
-    private static void generateOpenApiSpecYaml(final Args args) {
-        final AspectModelOpenApiGenerator generator = new AspectModelOpenApiGenerator();
-        final Aspect aspect = AspectModelLoader.fromVersionedModelUnchecked(loadModelOrFail(args));
-        try {
-            final String yamlSpec = generator
-                    .applyForYaml(aspect, args.useSemanticApiVersion, args.aspectApiBaseUrl,
-                            Optional.ofNullable(args.aspectResourcePath), getFileAsString(args.aspectParameterFile),
-                            args.includeQueryApi, getPagingFromArgs(args));
-            final OutputStream out = getStreamForFile(aspect.getName() + ".oai.yaml", args);
-            out.write(yamlSpec.getBytes());
-            out.flush();
-        } catch (final IOException exception) {
-            LOG.error("Could not generate OpenApi yaml specification.", exception);
-            System.exit(1);
-        }
-    }
-
-   private static Optional<String> getFileAsString( final String filePath ) {
-      if ( filePath == null || filePath.isEmpty() ) {
-         return Optional.empty();
-      }
-      final File f = new File( filePath );
-      if ( f.exists() && !f.isDirectory() ) {
-         try {
-            final InputStream inputStream = new FileInputStream( filePath );
-            return Optional.of( IOUtils.toString( inputStream, StandardCharsets.UTF_8.name() ) );
-         } catch ( final IOException e ) {
-            LOG.error( String.format( "Could not load file %s.", filePath ), e );
-            System.exit( 1 );
-         }
-      }
-      final String errorMsg = String.format( "File does not exist %s.", filePath );
-      LOG.error( errorMsg );
-      System.exit( 1 );
-      return Optional.empty();
-   }
-
-   private static void generateOpenApiSpecJson( final Args args ) {
-      final AspectModelOpenApiGenerator generator = new AspectModelOpenApiGenerator();
-      final Aspect aspect = AspectModelLoader.fromVersionedModelUnchecked( loadModelOrFail( args ) );
-      JsonNode result = JsonNodeFactory.instance.objectNode();
-      final Optional<String> res = getFileAsString( args.aspectParameterFile );
-      if ( res.isPresent() ) {
-         try {
-            result = objectMapper.readTree( res.get() );
-         } catch ( final JsonProcessingException e ) {
-            LOG.error( "Could not parse the file to JSON.", e );
-            System.exit( 1 );
-         }
-      }
-      final JsonNode jsonSpec = generator
-            .applyForJson( aspect, args.useSemanticApiVersion, args.aspectApiBaseUrl,
-                  Optional.ofNullable( args.aspectResourcePath ), Optional.of( result ),
-                  args.includeQueryApi, getPagingFromArgs( args ) );
-
-      final OutputStream out = getStreamForFile( aspect.getName() + ".oai.json", args );
-      try {
-         objectMapper.writerWithDefaultPrettyPrinter().writeValue( out, jsonSpec );
-         out.flush();
-      } catch ( final IOException exception ) {
-         LOG.error( "Could not format OpenApi Json.", exception );
-         System.exit( 1 );
-      }
-   }
-
-   private static Optional<PagingOption> getPagingFromArgs( final Args args ) {
-      if ( args.excludePaging ) {
-         return Optional.of( PagingOption.NO_PAGING );
-      }
-      if ( args.aspectCursorBasedPaging ) {
-         return Optional.of( PagingOption.CURSOR_BASED_PAGING );
-      }
-      if ( args.aspectOffsetBasedPaging ) {
-         return Optional.of( PagingOption.OFFSET_BASED_PAGING );
-      }
-      if ( args.aspectTimeBasedPaging ) {
-         return Optional.of( PagingOption.TIME_BASED_PAGING );
-      }
-      return Optional.empty();
-   }
-
-   private static void generateJsonSchema( final Args args ) {
-      final AspectModelJsonSchemaGenerator generator = new AspectModelJsonSchemaGenerator();
-      final Aspect aspect = AspectModelLoader.fromVersionedModelUnchecked( loadModelOrFail( args ) );
-      final JsonNode schema = generator.apply( aspect );
-
-      final OutputStream out = getStreamForFile( aspect.getName() + ".schema.json", args );
-      final ObjectMapper objectMapper = new ObjectMapper();
-      try {
-         objectMapper.writerWithDefaultPrettyPrinter().writeValue( out, schema );
-         out.flush();
-      } catch ( final IOException exception ) {
-         LOG.error( "Could not format JSON Schema", exception );
-         System.exit( 1 );
-      }
-=======
    protected String format( final String string ) {
       return commandLine.getColorScheme().ansi().string( string );
->>>>>>> b5ce367e
    }
 
    @Override
