--- conflicted
+++ resolved
@@ -40,16 +40,11 @@
          .addSubcommand( new AspectCommand() )
          .setCaseInsensitiveEnumValuesAllowed( true );
 
-<<<<<<< HEAD
-   int run( final String... argv ) {
-      return commandLine.execute( argv );
-=======
    @CommandLine.Option( names = { "--version" }, description = "Show current version" )
    private boolean version;
 
-   public void run( final String... argv ) throws Exception {
-      main( argv );
->>>>>>> 39ceb35e
+   int run( final String... argv ) {
+      return commandLine.execute( argv );
    }
 
    int runWithExceptionHandler( final CommandLine.IExecutionExceptionHandler exceptionHandler, final String... argv ) {
