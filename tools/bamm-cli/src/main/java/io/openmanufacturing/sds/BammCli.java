/*
 * Copyright (c) 2021 Robert Bosch Manufacturing Solutions GmbH
 *
 * See the AUTHORS file(s) distributed with this work for additional
 * information regarding authorship.
 *
 * This Source Code Form is subject to the terms of the Mozilla Public
 * License, v. 2.0. If a copy of the MPL was not distributed with this
 * file, You can obtain one at https://mozilla.org/MPL/2.0/.
 *
 * SPDX-License-Identifier: MPL-2.0
 */
package io.openmanufacturing.sds;

import java.io.File;
import java.io.FileInputStream;
import java.io.FileNotFoundException;
import java.io.FileOutputStream;
import java.io.IOException;
import java.io.InputStream;
import java.io.OutputStream;
import java.io.PrintWriter;
import java.nio.charset.StandardCharsets;
import java.nio.file.Path;
import java.nio.file.Paths;
import java.util.HashMap;
import java.util.HashSet;
import java.util.Map;
import java.util.Optional;
import java.util.Properties;
import java.util.Set;
import java.util.stream.Collectors;
import java.util.stream.Stream;

import org.apache.commons.io.FileUtils;
import org.apache.commons.io.FilenameUtils;
import org.apache.commons.io.IOUtils;
import org.slf4j.Logger;
import org.slf4j.LoggerFactory;
import org.topbraid.shacl.util.FailureLog;

import com.beust.jcommander.JCommander;
import com.beust.jcommander.ParameterException;
import com.fasterxml.jackson.core.JsonProcessingException;
import com.fasterxml.jackson.databind.JsonNode;
import com.fasterxml.jackson.databind.ObjectMapper;
import com.fasterxml.jackson.databind.node.JsonNodeFactory;

import io.openmanufacturing.sds.aspectmetamodel.KnownVersion;
import io.openmanufacturing.sds.aspectmodel.aas.AspectModelAASGenerator;
import io.openmanufacturing.sds.aspectmodel.generator.diagram.AspectModelDiagramGenerator;
import io.openmanufacturing.sds.aspectmodel.generator.docu.AspectModelDocumentationGenerator;
import io.openmanufacturing.sds.aspectmodel.generator.json.AspectModelJsonPayloadGenerator;
import io.openmanufacturing.sds.aspectmodel.generator.jsonschema.AspectModelJsonSchemaGenerator;
import io.openmanufacturing.sds.aspectmodel.generator.openapi.AspectModelOpenApiGenerator;
import io.openmanufacturing.sds.aspectmodel.generator.openapi.PagingOption;
import io.openmanufacturing.sds.aspectmodel.java.metamodel.StaticMetaModelJavaGenerator;
import io.openmanufacturing.sds.aspectmodel.java.pojo.AspectModelJavaGenerator;
import io.openmanufacturing.sds.aspectmodel.resolver.AspectModelResolver;
import io.openmanufacturing.sds.aspectmodel.resolver.FileSystemStrategy;
import io.openmanufacturing.sds.aspectmodel.resolver.ModelResolutionException;
import io.openmanufacturing.sds.aspectmodel.resolver.services.SdsAspectMetaModelResourceResolver;
import io.openmanufacturing.sds.aspectmodel.resolver.services.TurtleLoader;
import io.openmanufacturing.sds.aspectmodel.resolver.services.VersionedModel;
import io.openmanufacturing.sds.aspectmodel.serializer.PrettyPrinter;
import io.openmanufacturing.sds.aspectmodel.urn.AspectModelUrn;
import io.openmanufacturing.sds.aspectmodel.validation.report.ValidationReport;
import io.openmanufacturing.sds.aspectmodel.validation.services.AspectModelValidator;
import io.openmanufacturing.sds.aspectmodel.versionupdate.MigratorService;
import io.openmanufacturing.sds.metamodel.Aspect;
import io.openmanufacturing.sds.metamodel.loader.AspectModelLoader;
import io.vavr.CheckedFunction1;
import io.vavr.control.Option;
import io.vavr.control.Try;

@SuppressWarnings( "squid:S1147" ) // System.exit is really required here, this is a CLI tool
public class BammCli {
<<<<<<< HEAD
    private static final Logger LOG = LoggerFactory.getLogger(BammCli.class);
    private static final ObjectMapper objectMapper = new ObjectMapper();

    private static void fileNotFound(final Args args, final Throwable exception) {
        LOG.error("Can not open file for reading: {}", args.input, exception);
        System.exit(1);
    }

    private static FileOutputStream getStreamForFile(final String path, final String artifactName, final Args args) {
        try {
            final File directory = new File(args.outputPath.getPath() + File.separator + path);
            directory.mkdirs();
            final File file = new File(directory.getPath() + File.separator + artifactName);
            return new FileOutputStream(file);
        } catch (final FileNotFoundException exception) {
            fileNotFound(args, exception);
        }
        return null;
    }

    private static FileOutputStream getStreamForFile(final String artifactName, final Args args) {
        return getStreamForFile("", artifactName, args);
    }

    private static void printHelp(final JCommander jCommander) {
        final Properties properties = new Properties();
        Stream.of("application", "git")
                .map(fileName -> BammCli.class.getResourceAsStream("/" + fileName + ".properties"))
                .forEach(inputStream -> {
                    try {
                        properties.load(inputStream);
                        inputStream.close();
                    } catch (final IOException exception) {
                        LOG.error("Error while closing input stream", exception);
                    }
                });

        final String name = properties.getProperty("application.name");
        final String version = properties.getProperty("version");
        final String buildDate = properties.getProperty("build.date");
        LOG.warn("{}\n  Version: {}\n  Build date: {}", name, version, buildDate);

        if (version.contains("SNAPSHOT") && LOG.isWarnEnabled()) {
            LOG.warn("  Commit Hash: {}", properties.getProperty("git.commit.id").substring(0, 7));
        }

        if (LOG.isWarnEnabled()) {
            LOG.warn("  Supported BAMM Versions: {}\n",
                    KnownVersion.getVersions().stream().map(KnownVersion::toVersionString)
                            .collect(Collectors.joining(", ")));
        }

        jCommander.usage();
    }

    public void run(final String... argv) throws IOException {
        final Args args = new Args();
        final JCommander jCommander = initializeJCommander(argv, args);

        if (args.help) {
            printHelp(jCommander);
            System.exit(0);
        }

        validateInputAndOutputPath(args);
        validateCustomPackageName(args);
        performModelValidation(args);
        performModelMigration(args);
        performPrettyPrinting(args);
        performHtmlGeneration(args);
        performJsonPayloadGeneration(args);
        performJsonSchemaGeneration(args);
        performOpenApiSpecGeneration(args);
        performAasXmlSpecGeneration(args);
        performDiagramGeneration(args);
        performAspectModelJavaGeneration(args);
        performStaticMetaModelJavaGeneration(args);

        System.exit(0);
    }

    public static void main(final String[] argv) throws Exception {
        new BammCli().run(argv);
    }

    private static void performAspectModelJavaGeneration(final Args args) {
        if (args.generateAspectModelJavaClasses) {
            generateAspectModelJavaClasses(args);
        }
    }

    private static void performStaticMetaModelJavaGeneration(final Args args) {
        if (args.generateStaticMetaModelJavaClasses) {
            generateStaticMetaModelJavaClasses(args);
        }
    }

    private static void performDiagramGeneration(final Args args) throws IOException {
        if (args.generatePngDiagram || args.generateSvgDiagram || args.generateDotDiagram) {
            generateDiagram(args);
        }
    }

    private static void performJsonPayloadGeneration(final Args args) throws IOException {
        if (args.generateJsonPayload) {
            generateJsonPayload(args);
        }
    }

    private static void performJsonSchemaGeneration(final Args args) {
        if (args.generateJsonSchema) {
            generateJsonSchema(args);
        }
    }

    private static void performOpenApiSpecGeneration(final Args args) {
        if ((args.generateJsonOpenApiSpec || args.generateYamlOpenApiSpec) && args.aspectApiBaseUrl.isEmpty()) {
            LOG.error("Please provide the base URL for the Aspect API with the option -base-url.");
            System.exit(1);
        }

        if (args.generateJsonOpenApiSpec) {
            generateOpenApiSpecJson(args);
        }
        if (args.generateYamlOpenApiSpec) {
            generateOpenApiSpecYaml(args);
        }
    }

    private static void performAasXmlSpecGeneration(final Args args) throws IOException {
        if (args.generateAasXmlSpec) {
            generateAasXmlSpec(args);
        }
    }

    private static void performHtmlGeneration(final Args args) throws IOException {
        if (args.generateHtml) {
            generateHtml(args);
        }
    }

    private static VersionedModel loadModelOrFail(final Args args) {
        final Try<VersionedModel> versionedModel = loadAndResolveModel(args);
        return versionedModel.recover(throwable -> {
            // Model can not be loaded, root cause e.g. File not found
            if (throwable instanceof IllegalArgumentException) {
                fileNotFound(args, throwable.getCause());
            }

            if (throwable instanceof ModelResolutionException) {
                LOG.error("Could not resolve all model elements", throwable);
                System.exit(1);
            }

            // Another exception, e.g. syntax error. Let the validator handle this
            final AspectModelValidator validator = new AspectModelValidator();
            final ValidationReport report = validator.validate(versionedModel);

            if (LOG.isWarnEnabled()) {
                LOG.warn(report.toString());
            }
            System.exit(1);
            return null;
        }).get();
    }

    private static AspectModelUrn fileToUrn(final File inputFile) {
        final File versionDirectory = inputFile.getParentFile();
        if (versionDirectory == null) {
            LOG.error("Could not determine parent directory of {}", inputFile);
            LOG.error("Please verify that the model directory structure is correct");
            System.exit(1);
        }

        final String version = versionDirectory.getName();
        final File namespaceDirectory = versionDirectory.getParentFile();
        if (namespaceDirectory == null) {
            LOG.error("Could not determine parent directory of {}", versionDirectory);
            LOG.error("Please verify that the model directory structure is correct");
            System.exit(1);
        }

        final String namespace = namespaceDirectory.getName();
        final String aspectName = FilenameUtils.removeExtension(inputFile.getName());
        final String urn = String.format("urn:bamm:%s:%s#%s", namespace, version, aspectName);
        return new SdsAspectMetaModelResourceResolver().getAspectModelUrn(urn).getOrElse(() -> {
            LOG.error("The URN constructed from the input file path is invalid: {}", urn);
            LOG.error("Please verify that the model directory structure is correct");
            System.exit(1);
            return null;
        });
    }

    private static Try<Path> getModelRoot(final File inputFile) {
        return Option.of(Paths.get(inputFile.getParent(), "..", ".."))
                .map(Path::toFile)
                .flatMap(file -> CheckedFunction1.lift(File::getCanonicalFile).apply(file))
                .map(File::toPath)
                .filter(path -> path.toFile().exists() && path.toFile().isDirectory())
                .toTry(() -> new ModelResolutionException("Could not locate models root directory"));
    }

    private static Try<VersionedModel> loadAndResolveModel(final Args args) {
        final File inputFile = args.input.getAbsoluteFile();
        final AspectModelUrn urn = fileToUrn(inputFile);
        return getModelRoot(inputFile).flatMap(modelsRoot ->
                new AspectModelResolver().resolveAspectModel(new FileSystemStrategy(modelsRoot), urn));
    }

    private static Try<VersionedModel> loadButNotResolveModel(final Args args) {
        final File inputFile = args.input.getAbsoluteFile();
        try (final InputStream inputStream = new FileInputStream(inputFile)) {
            final SdsAspectMetaModelResourceResolver metaModelResourceResolver = new SdsAspectMetaModelResourceResolver();
            return TurtleLoader.loadTurtle(inputStream).flatMap(model ->
                    metaModelResourceResolver.getBammVersion(model).flatMap(metaModelVersion ->
                            metaModelResourceResolver.mergeMetaModelIntoRawModel(model, metaModelVersion)));
        } catch (final IOException exception) {
            return Try.failure(exception);
        }
    }

    private static void performModelValidation(final Args args) {
        if (args.validateModel) {
            FailureLog.set(new FailureLog() {
                @Override
                public void logFailure(final String message) {
                    // Do not log SHACL-internal errors
                }
            });

            final Try<VersionedModel> versionedModel = loadAndResolveModel(args);
            final AspectModelValidator validator = new AspectModelValidator();
            final ValidationReport report = validator.validate(versionedModel);

            if (LOG.isWarnEnabled()) {
                LOG.warn(report.toString());
            }

            if (!report.conforms()) {
                System.exit(1);
            }
        }
    }

    @SuppressWarnings("squid:S106") // We DO want to write the serialized model to stdout, not log it
    private void performModelMigration(final Args args) {
        if (args.migrateModel) {
            final PrintWriter printWriter = new PrintWriter(System.out);
            final File inputFile = args.input.getAbsoluteFile();
            final AspectModelUrn aspectModelUrn = fileToUrn(inputFile);

            final MigratorService migratorService = new MigratorService();
            loadButNotResolveModel(args).flatMap(migratorService::updateMetaModelVersion)
                    .forEach(migratedModel -> {
                        new PrettyPrinter(migratedModel, aspectModelUrn, printWriter).print();
                        printWriter.flush();
                        System.exit(0);
                    });
        }
    }

    @SuppressWarnings("squid:S106") // We DO want to write the serialized model to stdout, not log it
    private void performPrettyPrinting(final Args args) {
        if (args.prettyPrint) {
            final PrintWriter printWriter = new PrintWriter(System.out);
            final File inputFile = args.input.getAbsoluteFile();
            final AspectModelUrn aspectModelUrn = fileToUrn(inputFile);
            loadButNotResolveModel(args).forEach(versionedModel -> {
                new PrettyPrinter(versionedModel, aspectModelUrn, printWriter).print();
                printWriter.flush();
                System.exit(0);
            });
        }
    }

    private static void validateInputAndOutputPath(final Args args) {
        if (!args.input.exists() || !args.input.canRead()) {
            fileNotFound(args, null);
        }

        if (!args.outputPath.exists()) {
            args.outputPath.mkdirs();
        } else if (!args.outputPath.isDirectory()) {
            LOG.warn("Output path {} is no directory", args.outputPath.getPath());
            System.exit(1);
        }
    }

    private static void validateCustomPackageName(final Args args) {
        final boolean packageNameGiven = !args.packageName.isEmpty();
        final boolean generatePojos = args.generateAspectModelJavaClasses;
        final boolean generateStaticClasses = args.generateStaticMetaModelJavaClasses;

        if (packageNameGiven && !(generatePojos || generateStaticClasses)) {
            LOG.error("Custom package name can only be set in combination with the option -java or -static-java");
            System.exit(1);
        }
    }

    private static JCommander initializeJCommander(final String[] argv, final Args args) {
        final JCommander jCommander = JCommander.newBuilder()
                .addObject(args)
                .build();

        try {
            jCommander.parse(argv);
        } catch (final ParameterException exception) {
            LOG.debug("Invalid arguments", exception);
            LOG.error("Parsing arguments failed: {}\n", exception.getMessage());
            printHelp(exception.getJCommander());
            System.exit(1);
        }
        return jCommander;
    }

    private static void generateAspectModelJavaClasses(final Args args) {
        final VersionedModel model = loadModelOrFail(args);

        final boolean enableJacksonAnnotations = !args.disableJacksonAnnotations;
        final AspectModelJavaGenerator aspectModelJavaGenerator = args.packageName.isEmpty() ?
                new AspectModelJavaGenerator(model, enableJacksonAnnotations) :
                new AspectModelJavaGenerator(model, args.packageName, enableJacksonAnnotations);

        aspectModelJavaGenerator.generate(artifact -> {
            final String path = artifact.getPackageName();
            final String fileName = artifact.getClassName();
            return getStreamForFile(path.replace('.', File.separatorChar),
                    fileName + ".java", args);
        });
    }

    private static void generateStaticMetaModelJavaClasses(final Args args) {
        final VersionedModel model = loadModelOrFail(args);
        final StaticMetaModelJavaGenerator staticMetaModelJavaGenerator = args.packageName.isEmpty() ?
                new StaticMetaModelJavaGenerator(model) :
                new StaticMetaModelJavaGenerator(model, args.packageName);
        staticMetaModelJavaGenerator.generate(artifact -> {
            final String path = artifact.getPackageName();
            final String fileName = artifact.getClassName();
            return getStreamForFile(path.replace('.', File.separatorChar), fileName + ".java", args);
        });
    }

    private static void generateDiagram(final Args args) throws IOException {
        final VersionedModel model = loadModelOrFail(args);
        final AspectModelDiagramGenerator generator = new AspectModelDiagramGenerator(model);
        final Set<AspectModelDiagramGenerator.Format> targetFormats = new HashSet<>();
        if (args.generatePngDiagram) {
            targetFormats.add(AspectModelDiagramGenerator.Format.PNG);
        }
        if (args.generateSvgDiagram) {
            targetFormats.add(AspectModelDiagramGenerator.Format.SVG);
        }
        if (args.generateDotDiagram) {
            targetFormats.add(AspectModelDiagramGenerator.Format.DOT);
        }

        generator.generateDiagrams(targetFormats, name -> getStreamForFile(name, args));
    }

    private static void generateJsonPayload(final Args args) throws IOException {
        final AspectModelJsonPayloadGenerator generator = new AspectModelJsonPayloadGenerator(
                loadModelOrFail(args));
        generator.generateJsonPretty(name -> getStreamForFile(name + ".json", args));
    }

    private static void generateAasXmlSpec(final Args args) throws IOException {
        final AspectModelAASGenerator generator = new AspectModelAASGenerator();
        final Aspect aspect = AspectModelLoader.fromVersionedModelUnchecked(loadModelOrFail(args));
        generator.generateAASXFile(aspect, name -> getStreamForFile(name + ".xml", args));
    }

    private static void generateOpenApiSpecYaml(final Args args) {
        final AspectModelOpenApiGenerator generator = new AspectModelOpenApiGenerator();
        final Aspect aspect = AspectModelLoader.fromVersionedModelUnchecked(loadModelOrFail(args));
        try {
            final String yamlSpec = generator
                    .applyForYaml(aspect, args.useSemanticApiVersion, args.aspectApiBaseUrl,
                            Optional.ofNullable(args.aspectResourcePath), getFileAsString(args.aspectParameterFile),
                            args.includeQueryApi, getPagingFromArgs(args));
            final OutputStream out = getStreamForFile(aspect.getName() + ".oai.yaml", args);
            out.write(yamlSpec.getBytes());
            out.flush();
        } catch (final IOException exception) {
            LOG.error("Could not generate OpenApi yaml specification.", exception);
            System.exit(1);
        }
    }

    private static Optional<String> getFileAsString(final String filePath) {
        if (filePath == null || filePath.isEmpty()) {
            return Optional.empty();
        }
        final File f = new File(filePath);
        if (f.exists() && !f.isDirectory()) {
            try {
                final InputStream inputStream = new FileInputStream(filePath);
                return Optional.of(IOUtils.toString(inputStream, StandardCharsets.UTF_8.name()));
            } catch (final IOException e) {
                LOG.error(String.format("Could not load file %s.", filePath), e);
                System.exit(1);
            }
        }
        final String errorMsg = String.format("File does not exist %s.", filePath);
        LOG.error(errorMsg);
        System.exit(1);
        return Optional.empty();
    }

    private static void generateOpenApiSpecJson(final Args args) {
        final AspectModelOpenApiGenerator generator = new AspectModelOpenApiGenerator();
        final Aspect aspect = AspectModelLoader.fromVersionedModelUnchecked(loadModelOrFail(args));
        JsonNode result = JsonNodeFactory.instance.objectNode();
        final Optional<String> res = getFileAsString(args.aspectParameterFile);
        if (res.isPresent()) {
            try {
                result = objectMapper.readTree(res.get());
            } catch (final JsonProcessingException e) {
                LOG.error("Could not parse the file to JSON.", e);
                System.exit(1);
=======
   private static final Logger LOG = LoggerFactory.getLogger( BammCli.class );
   private static final ObjectMapper objectMapper = new ObjectMapper();

   private static void fileNotFound( final Args args, final Throwable exception ) {
      LOG.error( "Can not open file for reading: {}", args.input, exception );
      System.exit( 1 );
   }

   private static FileOutputStream getStreamForFile( final String path, final String artifactName, final Args args ) {
      try {
         final File directory = new File( args.outputPath.getPath() + File.separator + path );
         directory.mkdirs();
         final File file = new File( directory.getPath() + File.separator + artifactName );
         return new FileOutputStream( file );
      } catch ( final FileNotFoundException exception ) {
         fileNotFound( args, exception );
      }
      return null;
   }

   private static FileOutputStream getStreamForFile( final String artifactName, final Args args ) {
      return getStreamForFile( "", artifactName, args );
   }

   private static void printHelp( final JCommander jCommander ) {
      final Properties properties = new Properties();
      Stream.of( "application", "git" )
            .map( fileName -> BammCli.class.getResourceAsStream( "/" + fileName + ".properties" ) )
            .forEach( inputStream -> {
               try {
                  properties.load( inputStream );
                  inputStream.close();
               } catch ( final IOException exception ) {
                  LOG.error( "Error while closing input stream", exception );
               }
            } );

      final String name = properties.getProperty( "application.name" );
      final String version = properties.getProperty( "version" );
      final String buildDate = properties.getProperty( "build.date" );
      LOG.warn( "{}\n  Version: {}\n  Build date: {}", name, version, buildDate );

      if ( version.contains( "SNAPSHOT" ) && LOG.isWarnEnabled() ) {
         LOG.warn( "  Commit Hash: {}", properties.getProperty( "git.commit.id" ).substring( 0, 7 ) );
      }

      if ( LOG.isWarnEnabled() ) {
         LOG.warn( "  Supported BAMM Versions: {}\n",
               KnownVersion.getVersions().stream().map( KnownVersion::toVersionString )
                     .collect( Collectors.joining( ", " ) ) );
      }

      jCommander.usage();
   }

   public void run( final String... argv ) throws IOException {
      final Args args = new Args();
      final JCommander jCommander = initializeJCommander( argv, args );

      if ( args.help ) {
         printHelp( jCommander );
         System.exit( 0 );
      }

      validateInputAndOutputPath( args );
      validateCustomPackageName( args );
      validateVelocityTemplateMacroFilePathAndName( args );
      performModelValidation( args );
      performModelMigration( args );
      performPrettyPrinting( args );
      performHtmlGeneration( args );
      performJsonPayloadGeneration( args );
      performJsonSchemaGeneration( args );
      performOpenApiSpecGeneration( args );
      performDiagramGeneration( args );
      performAspectModelJavaGeneration( args );
      performStaticMetaModelJavaGeneration( args );

      System.exit( 0 );
   }

   public static void main( final String[] argv ) throws Exception {
      new BammCli().run( argv );
   }

   private static void performAspectModelJavaGeneration( final Args args ) {
      if ( args.generateAspectModelJavaClasses ) {
         generateAspectModelJavaClasses( args );
      }
   }

   private static void performStaticMetaModelJavaGeneration( final Args args ) {
      if ( args.generateStaticMetaModelJavaClasses ) {
         generateStaticMetaModelJavaClasses( args );
      }
   }

   private static void performDiagramGeneration( final Args args ) throws IOException {
      if ( args.generatePngDiagram || args.generateSvgDiagram || args.generateDotDiagram ) {
         generateDiagram( args );
      }
   }

   private static void performJsonPayloadGeneration( final Args args ) throws IOException {
      if ( args.generateJsonPayload ) {
         generateJsonPayload( args );
      }
   }

   private static void performJsonSchemaGeneration( final Args args ) {
      if ( args.generateJsonSchema ) {
         generateJsonSchema( args );
      }
   }

   private static void performOpenApiSpecGeneration( final Args args ) {
      if ( ( args.generateJsonOpenApiSpec || args.generateYamlOpenApiSpec ) && args.aspectApiBaseUrl.isEmpty() ) {
         LOG.error( "Please provide the base URL for the Aspect API with the option -base-url." );
         System.exit( 1 );
      }

      if ( args.generateJsonOpenApiSpec ) {
         generateOpenApiSpecJson( args );
      }
      if ( args.generateYamlOpenApiSpec ) {
         generateOpenApiSpecYaml( args );
      }
   }

   private static void performHtmlGeneration( final Args args ) throws IOException {
      if ( args.generateHtml ) {
         generateHtml( args );
      }
   }

   private static VersionedModel loadModelOrFail( final Args args ) {
      final Try<VersionedModel> versionedModel = loadAndResolveModel( args );
      return versionedModel.recover( throwable -> {
         // Model can not be loaded, root cause e.g. File not found
         if ( throwable instanceof IllegalArgumentException ) {
            fileNotFound( args, throwable.getCause() );
         }

         if ( throwable instanceof ModelResolutionException ) {
            LOG.error( "Could not resolve all model elements", throwable );
            System.exit( 1 );
         }

         // Another exception, e.g. syntax error. Let the validator handle this
         final AspectModelValidator validator = new AspectModelValidator();
         final ValidationReport report = validator.validate( versionedModel );

         if ( LOG.isWarnEnabled() ) {
            LOG.warn( report.toString() );
         }
         System.exit( 1 );
         return null;
      } ).get();
   }

   private static AspectModelUrn fileToUrn( final File inputFile ) {
      final File versionDirectory = inputFile.getParentFile();
      if ( versionDirectory == null ) {
         LOG.error( "Could not determine parent directory of {}", inputFile );
         LOG.error( "Please verify that the model directory structure is correct" );
         System.exit( 1 );
      }

      final String version = versionDirectory.getName();
      final File namespaceDirectory = versionDirectory.getParentFile();
      if ( namespaceDirectory == null ) {
         LOG.error( "Could not determine parent directory of {}", versionDirectory );
         LOG.error( "Please verify that the model directory structure is correct" );
         System.exit( 1 );
      }

      final String namespace = namespaceDirectory.getName();
      final String aspectName = FilenameUtils.removeExtension( inputFile.getName() );
      final String urn = String.format( "urn:bamm:%s:%s#%s", namespace, version, aspectName );
      return new SdsAspectMetaModelResourceResolver().getAspectModelUrn( urn ).getOrElse( () -> {
         LOG.error( "The URN constructed from the input file path is invalid: {}", urn );
         LOG.error( "Please verify that the model directory structure is correct" );
         System.exit( 1 );
         return null;
      } );
   }

   private static Try<Path> getModelRoot( final File inputFile ) {
      return Option.of( Paths.get( inputFile.getParent(), "..", ".." ) )
            .map( Path::toFile )
            .flatMap( file -> CheckedFunction1.lift( File::getCanonicalFile ).apply( file ) )
            .map( File::toPath )
            .filter( path -> path.toFile().exists() && path.toFile().isDirectory() )
            .toTry( () -> new ModelResolutionException( "Could not locate models root directory" ) );
   }

   private static Try<VersionedModel> loadAndResolveModel( final Args args ) {
      final File inputFile = args.input.getAbsoluteFile();
      final AspectModelUrn urn = fileToUrn( inputFile );
      return getModelRoot( inputFile ).flatMap( modelsRoot ->
            new AspectModelResolver().resolveAspectModel( new FileSystemStrategy( modelsRoot ), urn ) );
   }

   private static Try<VersionedModel> loadButNotResolveModel( final Args args ) {
      final File inputFile = args.input.getAbsoluteFile();
      try ( final InputStream inputStream = new FileInputStream( inputFile ) ) {
         final SdsAspectMetaModelResourceResolver metaModelResourceResolver = new SdsAspectMetaModelResourceResolver();
         return TurtleLoader.loadTurtle( inputStream ).flatMap( model ->
               metaModelResourceResolver.getBammVersion( model ).flatMap( metaModelVersion ->
                     metaModelResourceResolver.mergeMetaModelIntoRawModel( model, metaModelVersion ) ) );
      } catch ( final IOException exception ) {
         return Try.failure( exception );
      }
   }

   private static void performModelValidation( final Args args ) {
      if ( args.validateModel ) {
         FailureLog.set( new FailureLog() {
            @Override
            public void logFailure( final String message ) {
               // Do not log SHACL-internal errors
>>>>>>> 866c06cd
            }
         } );

         final Try<VersionedModel> versionedModel = loadAndResolveModel( args );
         final AspectModelValidator validator = new AspectModelValidator();
         final ValidationReport report = validator.validate( versionedModel );

         if ( LOG.isWarnEnabled() ) {
            LOG.warn( report.toString() );
         }

         if ( !report.conforms() ) {
            System.exit( 1 );
         }
      }
   }

   @SuppressWarnings( "squid:S106" ) // We DO want to write the serialized model to stdout, not log it
   private void performModelMigration( final Args args ) {
      if ( args.migrateModel ) {
         final PrintWriter printWriter = new PrintWriter( System.out );
         final File inputFile = args.input.getAbsoluteFile();
         final AspectModelUrn aspectModelUrn = fileToUrn( inputFile );

         final MigratorService migratorService = new MigratorService();
         loadButNotResolveModel( args ).flatMap( migratorService::updateMetaModelVersion )
               .forEach( migratedModel -> {
                  new PrettyPrinter( migratedModel, aspectModelUrn, printWriter ).print();
                  printWriter.flush();
                  System.exit( 0 );
               } );
      }
   }

   @SuppressWarnings( "squid:S106" ) // We DO want to write the serialized model to stdout, not log it
   private void performPrettyPrinting( final Args args ) {
      if ( args.prettyPrint ) {
         final PrintWriter printWriter = new PrintWriter( System.out );
         final File inputFile = args.input.getAbsoluteFile();
         final AspectModelUrn aspectModelUrn = fileToUrn( inputFile );
         loadButNotResolveModel( args ).forEach( versionedModel -> {
            new PrettyPrinter( versionedModel, aspectModelUrn, printWriter ).print();
            printWriter.flush();
            System.exit( 0 );
         } );
      }
   }

   private static void validateInputAndOutputPath( final Args args ) {
      if ( !args.input.exists() || !args.input.canRead() ) {
         fileNotFound( args, null );
      }

      if ( !args.outputPath.exists() ) {
         args.outputPath.mkdirs();
      } else if ( !args.outputPath.isDirectory() ) {
         LOG.warn( "Output path {} is no directory", args.outputPath.getPath() );
         System.exit( 1 );
      }
   }

   private static void validateCustomPackageName( final Args args ) {
      final boolean packageNameGiven = !args.packageName.isEmpty();
      final boolean generatePojos = args.generateAspectModelJavaClasses;
      final boolean generateStaticClasses = args.generateStaticMetaModelJavaClasses;

      if ( packageNameGiven && !( generatePojos || generateStaticClasses ) ) {
         LOG.error( "Custom package name can only be set in combination with the option -java or -static-java" );
         System.exit( 1 );
      }
   }

   private static void validateVelocityTemplateMacroFilePathAndName( final Args args ) {
      if ( args.executeLibraryMacros && args.templateLibFile.isEmpty() ) {
         LOG.error( "Missing configuration. Path to velocity template library file must be provided." );
         System.exit( 1 );
      }
   }

   private static JCommander initializeJCommander( final String[] argv, final Args args ) {
      final JCommander jCommander = JCommander.newBuilder()
            .addObject( args )
            .build();

      try {
         jCommander.parse( argv );
      } catch ( final ParameterException exception ) {
         LOG.debug( "Invalid arguments", exception );
         LOG.error( "Parsing arguments failed: {}\n", exception.getMessage() );
         printHelp( exception.getJCommander() );
         System.exit( 1 );
      }
      return jCommander;
   }

   private static void generateAspectModelJavaClasses( final Args args ) {
      final VersionedModel model = loadModelOrFail( args );

      final boolean enableJacksonAnnotations = !args.disableJacksonAnnotations;
      final File templateLibFile = Path.of( args.templateLibFile ).toFile();
      final AspectModelJavaGenerator aspectModelJavaGenerator = args.packageName.isEmpty() ?
            new AspectModelJavaGenerator( model, enableJacksonAnnotations, args.executeLibraryMacros, templateLibFile ) :
            new AspectModelJavaGenerator( model, args.packageName, enableJacksonAnnotations, args.executeLibraryMacros, templateLibFile );

      aspectModelJavaGenerator.generate( artifact -> {
         final String path = artifact.getPackageName();
         final String fileName = artifact.getClassName();
         return getStreamForFile( path.replace( '.', File.separatorChar ),
               fileName + ".java", args );
      } );
   }

   private static void generateStaticMetaModelJavaClasses( final Args args ) {
      final VersionedModel model = loadModelOrFail( args );
      final File templateLibFile = Path.of( args.templateLibFile ).toFile();
      final StaticMetaModelJavaGenerator staticMetaModelJavaGenerator = args.packageName.isEmpty() ?
            new StaticMetaModelJavaGenerator( model, args.executeLibraryMacros, templateLibFile ) :
            new StaticMetaModelJavaGenerator( model, args.packageName, args.executeLibraryMacros, templateLibFile );
      staticMetaModelJavaGenerator.generate( artifact -> {
         final String path = artifact.getPackageName();
         final String fileName = artifact.getClassName();
         return getStreamForFile( path.replace( '.', File.separatorChar ), fileName + ".java", args );
      } );
   }
   
   private static void generateDiagram( final Args args ) throws IOException {
      final VersionedModel model = loadModelOrFail( args );
      final AspectModelDiagramGenerator generator = new AspectModelDiagramGenerator( model );
      final Set<AspectModelDiagramGenerator.Format> targetFormats = new HashSet<>();
      if ( args.generatePngDiagram ) {
         targetFormats.add( AspectModelDiagramGenerator.Format.PNG );
      }
      if ( args.generateSvgDiagram ) {
         targetFormats.add( AspectModelDiagramGenerator.Format.SVG );
      }
      if ( args.generateDotDiagram ) {
         targetFormats.add( AspectModelDiagramGenerator.Format.DOT );
      }

      generator.generateDiagrams( targetFormats, name -> getStreamForFile( name, args ) );
   }

   private static void generateJsonPayload( final Args args ) throws IOException {
      final AspectModelJsonPayloadGenerator generator = new AspectModelJsonPayloadGenerator(
            loadModelOrFail( args ) );
      generator.generateJsonPretty( name -> getStreamForFile( name + ".json", args ) );
   }

   private static void generateOpenApiSpecYaml( final Args args ) {
      final AspectModelOpenApiGenerator generator = new AspectModelOpenApiGenerator();
      final Aspect aspect = AspectModelLoader.fromVersionedModelUnchecked( loadModelOrFail( args ) );
      try {
         final String yamlSpec = generator
               .applyForYaml( aspect, args.useSemanticApiVersion, args.aspectApiBaseUrl,
                     Optional.ofNullable( args.aspectResourcePath ), getFileAsString( args.aspectParameterFile ),
                     args.includeQueryApi, getPagingFromArgs( args ) );
         final OutputStream out = getStreamForFile( aspect.getName() + ".oai.yaml", args );
         out.write( yamlSpec.getBytes() );
         out.flush();
      } catch ( final IOException exception ) {
         LOG.error( "Could not generate OpenApi yaml specification.", exception );
         System.exit( 1 );
      }
   }

   private static Optional<String> getFileAsString( final String filePath ) {
      if ( filePath == null || filePath.isEmpty() ) {
         return Optional.empty();
      }
      final File f = new File( filePath );
      if ( f.exists() && !f.isDirectory() ) {
         try {
            final InputStream inputStream = new FileInputStream( filePath );
            return Optional.of( IOUtils.toString( inputStream, StandardCharsets.UTF_8.name() ) );
         } catch ( final IOException e ) {
            LOG.error( String.format( "Could not load file %s.", filePath ), e );
            System.exit( 1 );
         }
      }
      final String errorMsg = String.format( "File does not exist %s.", filePath );
      LOG.error( errorMsg );
      System.exit( 1 );
      return Optional.empty();
   }

   private static void generateOpenApiSpecJson( final Args args ) {
      final AspectModelOpenApiGenerator generator = new AspectModelOpenApiGenerator();
      final Aspect aspect = AspectModelLoader.fromVersionedModelUnchecked( loadModelOrFail( args ) );
      JsonNode result = JsonNodeFactory.instance.objectNode();
      final Optional<String> res = getFileAsString( args.aspectParameterFile );
      if ( res.isPresent() ) {
         try {
            result = objectMapper.readTree( res.get() );
         } catch ( final JsonProcessingException e ) {
            LOG.error( "Could not parse the file to JSON.", e );
            System.exit( 1 );
         }
      }
      final JsonNode jsonSpec = generator
            .applyForJson( aspect, args.useSemanticApiVersion, args.aspectApiBaseUrl,
                  Optional.ofNullable( args.aspectResourcePath ), Optional.of( result ),
                  args.includeQueryApi, getPagingFromArgs( args ) );

      final OutputStream out = getStreamForFile( aspect.getName() + ".oai.json", args );
      try {
         objectMapper.writerWithDefaultPrettyPrinter().writeValue( out, jsonSpec );
         out.flush();
      } catch ( final IOException exception ) {
         LOG.error( "Could not format OpenApi Json.", exception );
         System.exit( 1 );
      }
   }

   private static Optional<PagingOption> getPagingFromArgs( final Args args ) {
      if ( args.excludePaging ) {
         return Optional.of( PagingOption.NO_PAGING );
      }
      if ( args.aspectCursorBasedPaging ) {
         return Optional.of( PagingOption.CURSOR_BASED_PAGING );
      }
      if ( args.aspectOffsetBasedPaging ) {
         return Optional.of( PagingOption.OFFSET_BASED_PAGING );
      }
      if ( args.aspectTimeBasedPaging ) {
         return Optional.of( PagingOption.TIME_BASED_PAGING );
      }
      return Optional.empty();
   }

   private static void generateJsonSchema( final Args args ) {
      final AspectModelJsonSchemaGenerator generator = new AspectModelJsonSchemaGenerator();
      final Aspect aspect = AspectModelLoader.fromVersionedModelUnchecked( loadModelOrFail( args ) );
      final JsonNode schema = generator.apply( aspect );

      final OutputStream out = getStreamForFile( aspect.getName() + ".schema.json", args );
      final ObjectMapper objectMapper = new ObjectMapper();
      try {
         objectMapper.writerWithDefaultPrettyPrinter().writeValue( out, schema );
         out.flush();
      } catch ( final IOException exception ) {
         LOG.error( "Could not format JSON Schema", exception );
         System.exit( 1 );
      }
   }

   protected static void generateHtml( final Args args ) throws IOException {
      final AspectModelDocumentationGenerator generator = new AspectModelDocumentationGenerator( loadModelOrFail( args ) );
      final Map<AspectModelDocumentationGenerator.HtmlGenerationOption, String> generationArgs = new HashMap<>();
      generationArgs.put( AspectModelDocumentationGenerator.HtmlGenerationOption.STYLESHEET, "" );
      if ( args.htmlCustomCSSFile != null ) {
         final String css = FileUtils.readFileToString( new File( args.htmlCustomCSSFile ), "UTF-8" );
         generationArgs.put( AspectModelDocumentationGenerator.HtmlGenerationOption.STYLESHEET, css );
      }
      generator.generate( artifact -> getStreamForFile( artifact, args ), generationArgs );
   }
}<|MERGE_RESOLUTION|>--- conflicted
+++ resolved
@@ -75,137 +75,137 @@
 
 @SuppressWarnings( "squid:S1147" ) // System.exit is really required here, this is a CLI tool
 public class BammCli {
-<<<<<<< HEAD
-    private static final Logger LOG = LoggerFactory.getLogger(BammCli.class);
-    private static final ObjectMapper objectMapper = new ObjectMapper();
-
-    private static void fileNotFound(final Args args, final Throwable exception) {
-        LOG.error("Can not open file for reading: {}", args.input, exception);
-        System.exit(1);
-    }
-
-    private static FileOutputStream getStreamForFile(final String path, final String artifactName, final Args args) {
-        try {
-            final File directory = new File(args.outputPath.getPath() + File.separator + path);
-            directory.mkdirs();
-            final File file = new File(directory.getPath() + File.separator + artifactName);
-            return new FileOutputStream(file);
-        } catch (final FileNotFoundException exception) {
-            fileNotFound(args, exception);
-        }
-        return null;
-    }
-
-    private static FileOutputStream getStreamForFile(final String artifactName, final Args args) {
-        return getStreamForFile("", artifactName, args);
-    }
-
-    private static void printHelp(final JCommander jCommander) {
-        final Properties properties = new Properties();
-        Stream.of("application", "git")
-                .map(fileName -> BammCli.class.getResourceAsStream("/" + fileName + ".properties"))
-                .forEach(inputStream -> {
-                    try {
-                        properties.load(inputStream);
-                        inputStream.close();
-                    } catch (final IOException exception) {
-                        LOG.error("Error while closing input stream", exception);
-                    }
-                });
-
-        final String name = properties.getProperty("application.name");
-        final String version = properties.getProperty("version");
-        final String buildDate = properties.getProperty("build.date");
-        LOG.warn("{}\n  Version: {}\n  Build date: {}", name, version, buildDate);
-
-        if (version.contains("SNAPSHOT") && LOG.isWarnEnabled()) {
-            LOG.warn("  Commit Hash: {}", properties.getProperty("git.commit.id").substring(0, 7));
-        }
-
-        if (LOG.isWarnEnabled()) {
-            LOG.warn("  Supported BAMM Versions: {}\n",
-                    KnownVersion.getVersions().stream().map(KnownVersion::toVersionString)
-                            .collect(Collectors.joining(", ")));
-        }
-
-        jCommander.usage();
-    }
-
-    public void run(final String... argv) throws IOException {
-        final Args args = new Args();
-        final JCommander jCommander = initializeJCommander(argv, args);
-
-        if (args.help) {
-            printHelp(jCommander);
-            System.exit(0);
-        }
-
-        validateInputAndOutputPath(args);
-        validateCustomPackageName(args);
-        performModelValidation(args);
-        performModelMigration(args);
-        performPrettyPrinting(args);
-        performHtmlGeneration(args);
-        performJsonPayloadGeneration(args);
-        performJsonSchemaGeneration(args);
-        performOpenApiSpecGeneration(args);
-        performAasXmlSpecGeneration(args);
-        performDiagramGeneration(args);
-        performAspectModelJavaGeneration(args);
-        performStaticMetaModelJavaGeneration(args);
-
-        System.exit(0);
-    }
-
-    public static void main(final String[] argv) throws Exception {
-        new BammCli().run(argv);
-    }
-
-    private static void performAspectModelJavaGeneration(final Args args) {
-        if (args.generateAspectModelJavaClasses) {
-            generateAspectModelJavaClasses(args);
-        }
-    }
-
-    private static void performStaticMetaModelJavaGeneration(final Args args) {
-        if (args.generateStaticMetaModelJavaClasses) {
-            generateStaticMetaModelJavaClasses(args);
-        }
-    }
-
-    private static void performDiagramGeneration(final Args args) throws IOException {
-        if (args.generatePngDiagram || args.generateSvgDiagram || args.generateDotDiagram) {
-            generateDiagram(args);
-        }
-    }
-
-    private static void performJsonPayloadGeneration(final Args args) throws IOException {
-        if (args.generateJsonPayload) {
-            generateJsonPayload(args);
-        }
-    }
-
-    private static void performJsonSchemaGeneration(final Args args) {
-        if (args.generateJsonSchema) {
-            generateJsonSchema(args);
-        }
-    }
-
-    private static void performOpenApiSpecGeneration(final Args args) {
-        if ((args.generateJsonOpenApiSpec || args.generateYamlOpenApiSpec) && args.aspectApiBaseUrl.isEmpty()) {
-            LOG.error("Please provide the base URL for the Aspect API with the option -base-url.");
-            System.exit(1);
-        }
-
-        if (args.generateJsonOpenApiSpec) {
-            generateOpenApiSpecJson(args);
-        }
-        if (args.generateYamlOpenApiSpec) {
-            generateOpenApiSpecYaml(args);
-        }
-    }
-
-    private static void performAasXmlSpecGeneration(final Args args) throws IOException {
+   private static final Logger LOG = LoggerFactory.getLogger( BammCli.class );
+   private static final ObjectMapper objectMapper = new ObjectMapper();
+
+   private static void fileNotFound( final Args args, final Throwable exception ) {
+      LOG.error( "Can not open file for reading: {}", args.input, exception );
+      System.exit( 1 );
+   }
+
+   private static FileOutputStream getStreamForFile( final String path, final String artifactName, final Args args ) {
+      try {
+         final File directory = new File( args.outputPath.getPath() + File.separator + path );
+         directory.mkdirs();
+         final File file = new File( directory.getPath() + File.separator + artifactName );
+         return new FileOutputStream( file );
+      } catch ( final FileNotFoundException exception ) {
+         fileNotFound( args, exception );
+      }
+      return null;
+   }
+
+   private static FileOutputStream getStreamForFile( final String artifactName, final Args args ) {
+      return getStreamForFile( "", artifactName, args );
+   }
+
+   private static void printHelp( final JCommander jCommander ) {
+      final Properties properties = new Properties();
+      Stream.of( "application", "git" )
+            .map( fileName -> BammCli.class.getResourceAsStream( "/" + fileName + ".properties" ) )
+            .forEach( inputStream -> {
+               try {
+                  properties.load( inputStream );
+                  inputStream.close();
+               } catch ( final IOException exception ) {
+                  LOG.error( "Error while closing input stream", exception );
+               }
+            } );
+
+      final String name = properties.getProperty( "application.name" );
+      final String version = properties.getProperty( "version" );
+      final String buildDate = properties.getProperty( "build.date" );
+      LOG.warn( "{}\n  Version: {}\n  Build date: {}", name, version, buildDate );
+
+      if ( version.contains( "SNAPSHOT" ) && LOG.isWarnEnabled() ) {
+         LOG.warn( "  Commit Hash: {}", properties.getProperty( "git.commit.id" ).substring( 0, 7 ) );
+      }
+
+      if ( LOG.isWarnEnabled() ) {
+         LOG.warn( "  Supported BAMM Versions: {}\n",
+               KnownVersion.getVersions().stream().map( KnownVersion::toVersionString )
+                     .collect( Collectors.joining( ", " ) ) );
+      }
+
+      jCommander.usage();
+   }
+
+   public void run( final String... argv ) throws IOException {
+      final Args args = new Args();
+      final JCommander jCommander = initializeJCommander( argv, args );
+
+      if ( args.help ) {
+         printHelp( jCommander );
+         System.exit( 0 );
+      }
+
+      validateInputAndOutputPath( args );
+      validateCustomPackageName( args );
+      validateVelocityTemplateMacroFilePathAndName( args );
+      performModelValidation( args );
+      performModelMigration( args );
+      performPrettyPrinting( args );
+      performHtmlGeneration( args );
+      performJsonPayloadGeneration( args );
+      performJsonSchemaGeneration( args );
+      performOpenApiSpecGeneration( args );
+      performAasXmlSpecGeneration(args);
+      performDiagramGeneration( args );
+      performAspectModelJavaGeneration( args );
+      performStaticMetaModelJavaGeneration( args );
+
+      System.exit( 0 );
+   }
+
+   public static void main( final String[] argv ) throws Exception {
+      new BammCli().run( argv );
+   }
+
+   private static void performAspectModelJavaGeneration( final Args args ) {
+      if ( args.generateAspectModelJavaClasses ) {
+         generateAspectModelJavaClasses( args );
+      }
+   }
+
+   private static void performStaticMetaModelJavaGeneration( final Args args ) {
+      if ( args.generateStaticMetaModelJavaClasses ) {
+         generateStaticMetaModelJavaClasses( args );
+      }
+   }
+
+   private static void performDiagramGeneration( final Args args ) throws IOException {
+      if ( args.generatePngDiagram || args.generateSvgDiagram || args.generateDotDiagram ) {
+         generateDiagram( args );
+      }
+   }
+
+   private static void performJsonPayloadGeneration( final Args args ) throws IOException {
+      if ( args.generateJsonPayload ) {
+         generateJsonPayload( args );
+      }
+   }
+
+   private static void performJsonSchemaGeneration( final Args args ) {
+      if ( args.generateJsonSchema ) {
+         generateJsonSchema( args );
+      }
+   }
+
+   private static void performOpenApiSpecGeneration( final Args args ) {
+      if ( ( args.generateJsonOpenApiSpec || args.generateYamlOpenApiSpec ) && args.aspectApiBaseUrl.isEmpty() ) {
+         LOG.error( "Please provide the base URL for the Aspect API with the option -base-url." );
+         System.exit( 1 );
+      }
+
+      if ( args.generateJsonOpenApiSpec ) {
+         generateOpenApiSpecJson( args );
+      }
+      if ( args.generateYamlOpenApiSpec ) {
+         generateOpenApiSpecYaml( args );
+      }
+   }
+
+   private static void performAasXmlSpecGeneration(final Args args) throws IOException {
         if (args.generateAasXmlSpec) {
             generateAasXmlSpec(args);
         }
@@ -217,232 +217,241 @@
         }
     }
 
-    private static VersionedModel loadModelOrFail(final Args args) {
-        final Try<VersionedModel> versionedModel = loadAndResolveModel(args);
-        return versionedModel.recover(throwable -> {
-            // Model can not be loaded, root cause e.g. File not found
-            if (throwable instanceof IllegalArgumentException) {
-                fileNotFound(args, throwable.getCause());
+   private static VersionedModel loadModelOrFail( final Args args ) {
+      final Try<VersionedModel> versionedModel = loadAndResolveModel( args );
+      return versionedModel.recover( throwable -> {
+         // Model can not be loaded, root cause e.g. File not found
+         if ( throwable instanceof IllegalArgumentException ) {
+            fileNotFound( args, throwable.getCause() );
+         }
+
+         if ( throwable instanceof ModelResolutionException ) {
+            LOG.error( "Could not resolve all model elements", throwable );
+            System.exit( 1 );
+         }
+
+         // Another exception, e.g. syntax error. Let the validator handle this
+         final AspectModelValidator validator = new AspectModelValidator();
+         final ValidationReport report = validator.validate( versionedModel );
+
+         if ( LOG.isWarnEnabled() ) {
+            LOG.warn( report.toString() );
+         }
+         System.exit( 1 );
+         return null;
+      } ).get();
+   }
+
+   private static AspectModelUrn fileToUrn( final File inputFile ) {
+      final File versionDirectory = inputFile.getParentFile();
+      if ( versionDirectory == null ) {
+         LOG.error( "Could not determine parent directory of {}", inputFile );
+         LOG.error( "Please verify that the model directory structure is correct" );
+         System.exit( 1 );
+      }
+
+      final String version = versionDirectory.getName();
+      final File namespaceDirectory = versionDirectory.getParentFile();
+      if ( namespaceDirectory == null ) {
+         LOG.error( "Could not determine parent directory of {}", versionDirectory );
+         LOG.error( "Please verify that the model directory structure is correct" );
+         System.exit( 1 );
+      }
+
+      final String namespace = namespaceDirectory.getName();
+      final String aspectName = FilenameUtils.removeExtension( inputFile.getName() );
+      final String urn = String.format( "urn:bamm:%s:%s#%s", namespace, version, aspectName );
+      return new SdsAspectMetaModelResourceResolver().getAspectModelUrn( urn ).getOrElse( () -> {
+         LOG.error( "The URN constructed from the input file path is invalid: {}", urn );
+         LOG.error( "Please verify that the model directory structure is correct" );
+         System.exit( 1 );
+         return null;
+      } );
+   }
+
+   private static Try<Path> getModelRoot( final File inputFile ) {
+      return Option.of( Paths.get( inputFile.getParent(), "..", ".." ) )
+            .map( Path::toFile )
+            .flatMap( file -> CheckedFunction1.lift( File::getCanonicalFile ).apply( file ) )
+            .map( File::toPath )
+            .filter( path -> path.toFile().exists() && path.toFile().isDirectory() )
+            .toTry( () -> new ModelResolutionException( "Could not locate models root directory" ) );
+   }
+
+   private static Try<VersionedModel> loadAndResolveModel( final Args args ) {
+      final File inputFile = args.input.getAbsoluteFile();
+      final AspectModelUrn urn = fileToUrn( inputFile );
+      return getModelRoot( inputFile ).flatMap( modelsRoot ->
+            new AspectModelResolver().resolveAspectModel( new FileSystemStrategy( modelsRoot ), urn ) );
+   }
+
+   private static Try<VersionedModel> loadButNotResolveModel( final Args args ) {
+      final File inputFile = args.input.getAbsoluteFile();
+      try ( final InputStream inputStream = new FileInputStream( inputFile ) ) {
+         final SdsAspectMetaModelResourceResolver metaModelResourceResolver = new SdsAspectMetaModelResourceResolver();
+         return TurtleLoader.loadTurtle( inputStream ).flatMap( model ->
+               metaModelResourceResolver.getBammVersion( model ).flatMap( metaModelVersion ->
+                     metaModelResourceResolver.mergeMetaModelIntoRawModel( model, metaModelVersion ) ) );
+      } catch ( final IOException exception ) {
+         return Try.failure( exception );
+      }
+   }
+
+   private static void performModelValidation( final Args args ) {
+      if ( args.validateModel ) {
+         FailureLog.set( new FailureLog() {
+            @Override
+            public void logFailure( final String message ) {
+               // Do not log SHACL-internal errors
             }
-
-            if (throwable instanceof ModelResolutionException) {
-                LOG.error("Could not resolve all model elements", throwable);
-                System.exit(1);
-            }
-
-            // Another exception, e.g. syntax error. Let the validator handle this
-            final AspectModelValidator validator = new AspectModelValidator();
-            final ValidationReport report = validator.validate(versionedModel);
-
-            if (LOG.isWarnEnabled()) {
-                LOG.warn(report.toString());
-            }
-            System.exit(1);
-            return null;
-        }).get();
-    }
-
-    private static AspectModelUrn fileToUrn(final File inputFile) {
-        final File versionDirectory = inputFile.getParentFile();
-        if (versionDirectory == null) {
-            LOG.error("Could not determine parent directory of {}", inputFile);
-            LOG.error("Please verify that the model directory structure is correct");
-            System.exit(1);
-        }
-
-        final String version = versionDirectory.getName();
-        final File namespaceDirectory = versionDirectory.getParentFile();
-        if (namespaceDirectory == null) {
-            LOG.error("Could not determine parent directory of {}", versionDirectory);
-            LOG.error("Please verify that the model directory structure is correct");
-            System.exit(1);
-        }
-
-        final String namespace = namespaceDirectory.getName();
-        final String aspectName = FilenameUtils.removeExtension(inputFile.getName());
-        final String urn = String.format("urn:bamm:%s:%s#%s", namespace, version, aspectName);
-        return new SdsAspectMetaModelResourceResolver().getAspectModelUrn(urn).getOrElse(() -> {
-            LOG.error("The URN constructed from the input file path is invalid: {}", urn);
-            LOG.error("Please verify that the model directory structure is correct");
-            System.exit(1);
-            return null;
-        });
-    }
-
-    private static Try<Path> getModelRoot(final File inputFile) {
-        return Option.of(Paths.get(inputFile.getParent(), "..", ".."))
-                .map(Path::toFile)
-                .flatMap(file -> CheckedFunction1.lift(File::getCanonicalFile).apply(file))
-                .map(File::toPath)
-                .filter(path -> path.toFile().exists() && path.toFile().isDirectory())
-                .toTry(() -> new ModelResolutionException("Could not locate models root directory"));
-    }
-
-    private static Try<VersionedModel> loadAndResolveModel(final Args args) {
-        final File inputFile = args.input.getAbsoluteFile();
-        final AspectModelUrn urn = fileToUrn(inputFile);
-        return getModelRoot(inputFile).flatMap(modelsRoot ->
-                new AspectModelResolver().resolveAspectModel(new FileSystemStrategy(modelsRoot), urn));
-    }
-
-    private static Try<VersionedModel> loadButNotResolveModel(final Args args) {
-        final File inputFile = args.input.getAbsoluteFile();
-        try (final InputStream inputStream = new FileInputStream(inputFile)) {
-            final SdsAspectMetaModelResourceResolver metaModelResourceResolver = new SdsAspectMetaModelResourceResolver();
-            return TurtleLoader.loadTurtle(inputStream).flatMap(model ->
-                    metaModelResourceResolver.getBammVersion(model).flatMap(metaModelVersion ->
-                            metaModelResourceResolver.mergeMetaModelIntoRawModel(model, metaModelVersion)));
-        } catch (final IOException exception) {
-            return Try.failure(exception);
-        }
-    }
-
-    private static void performModelValidation(final Args args) {
-        if (args.validateModel) {
-            FailureLog.set(new FailureLog() {
-                @Override
-                public void logFailure(final String message) {
-                    // Do not log SHACL-internal errors
-                }
-            });
-
-            final Try<VersionedModel> versionedModel = loadAndResolveModel(args);
-            final AspectModelValidator validator = new AspectModelValidator();
-            final ValidationReport report = validator.validate(versionedModel);
-
-            if (LOG.isWarnEnabled()) {
-                LOG.warn(report.toString());
-            }
-
-            if (!report.conforms()) {
-                System.exit(1);
-            }
-        }
-    }
-
-    @SuppressWarnings("squid:S106") // We DO want to write the serialized model to stdout, not log it
-    private void performModelMigration(final Args args) {
-        if (args.migrateModel) {
-            final PrintWriter printWriter = new PrintWriter(System.out);
-            final File inputFile = args.input.getAbsoluteFile();
-            final AspectModelUrn aspectModelUrn = fileToUrn(inputFile);
-
-            final MigratorService migratorService = new MigratorService();
-            loadButNotResolveModel(args).flatMap(migratorService::updateMetaModelVersion)
-                    .forEach(migratedModel -> {
-                        new PrettyPrinter(migratedModel, aspectModelUrn, printWriter).print();
-                        printWriter.flush();
-                        System.exit(0);
-                    });
-        }
-    }
-
-    @SuppressWarnings("squid:S106") // We DO want to write the serialized model to stdout, not log it
-    private void performPrettyPrinting(final Args args) {
-        if (args.prettyPrint) {
-            final PrintWriter printWriter = new PrintWriter(System.out);
-            final File inputFile = args.input.getAbsoluteFile();
-            final AspectModelUrn aspectModelUrn = fileToUrn(inputFile);
-            loadButNotResolveModel(args).forEach(versionedModel -> {
-                new PrettyPrinter(versionedModel, aspectModelUrn, printWriter).print();
-                printWriter.flush();
-                System.exit(0);
-            });
-        }
-    }
-
-    private static void validateInputAndOutputPath(final Args args) {
-        if (!args.input.exists() || !args.input.canRead()) {
-            fileNotFound(args, null);
-        }
-
-        if (!args.outputPath.exists()) {
-            args.outputPath.mkdirs();
-        } else if (!args.outputPath.isDirectory()) {
-            LOG.warn("Output path {} is no directory", args.outputPath.getPath());
-            System.exit(1);
-        }
-    }
-
-    private static void validateCustomPackageName(final Args args) {
-        final boolean packageNameGiven = !args.packageName.isEmpty();
-        final boolean generatePojos = args.generateAspectModelJavaClasses;
-        final boolean generateStaticClasses = args.generateStaticMetaModelJavaClasses;
-
-        if (packageNameGiven && !(generatePojos || generateStaticClasses)) {
-            LOG.error("Custom package name can only be set in combination with the option -java or -static-java");
-            System.exit(1);
-        }
-    }
-
-    private static JCommander initializeJCommander(final String[] argv, final Args args) {
-        final JCommander jCommander = JCommander.newBuilder()
-                .addObject(args)
-                .build();
-
-        try {
-            jCommander.parse(argv);
-        } catch (final ParameterException exception) {
-            LOG.debug("Invalid arguments", exception);
-            LOG.error("Parsing arguments failed: {}\n", exception.getMessage());
-            printHelp(exception.getJCommander());
-            System.exit(1);
-        }
-        return jCommander;
-    }
-
-    private static void generateAspectModelJavaClasses(final Args args) {
-        final VersionedModel model = loadModelOrFail(args);
-
-        final boolean enableJacksonAnnotations = !args.disableJacksonAnnotations;
-        final AspectModelJavaGenerator aspectModelJavaGenerator = args.packageName.isEmpty() ?
-                new AspectModelJavaGenerator(model, enableJacksonAnnotations) :
-                new AspectModelJavaGenerator(model, args.packageName, enableJacksonAnnotations);
-
-        aspectModelJavaGenerator.generate(artifact -> {
-            final String path = artifact.getPackageName();
-            final String fileName = artifact.getClassName();
-            return getStreamForFile(path.replace('.', File.separatorChar),
-                    fileName + ".java", args);
-        });
-    }
-
-    private static void generateStaticMetaModelJavaClasses(final Args args) {
-        final VersionedModel model = loadModelOrFail(args);
-        final StaticMetaModelJavaGenerator staticMetaModelJavaGenerator = args.packageName.isEmpty() ?
-                new StaticMetaModelJavaGenerator(model) :
-                new StaticMetaModelJavaGenerator(model, args.packageName);
-        staticMetaModelJavaGenerator.generate(artifact -> {
-            final String path = artifact.getPackageName();
-            final String fileName = artifact.getClassName();
-            return getStreamForFile(path.replace('.', File.separatorChar), fileName + ".java", args);
-        });
-    }
-
-    private static void generateDiagram(final Args args) throws IOException {
-        final VersionedModel model = loadModelOrFail(args);
-        final AspectModelDiagramGenerator generator = new AspectModelDiagramGenerator(model);
-        final Set<AspectModelDiagramGenerator.Format> targetFormats = new HashSet<>();
-        if (args.generatePngDiagram) {
-            targetFormats.add(AspectModelDiagramGenerator.Format.PNG);
-        }
-        if (args.generateSvgDiagram) {
-            targetFormats.add(AspectModelDiagramGenerator.Format.SVG);
-        }
-        if (args.generateDotDiagram) {
-            targetFormats.add(AspectModelDiagramGenerator.Format.DOT);
-        }
-
-        generator.generateDiagrams(targetFormats, name -> getStreamForFile(name, args));
-    }
-
-    private static void generateJsonPayload(final Args args) throws IOException {
-        final AspectModelJsonPayloadGenerator generator = new AspectModelJsonPayloadGenerator(
-                loadModelOrFail(args));
-        generator.generateJsonPretty(name -> getStreamForFile(name + ".json", args));
-    }
-
-    private static void generateAasXmlSpec(final Args args) throws IOException {
+         } );
+
+         final Try<VersionedModel> versionedModel = loadAndResolveModel( args );
+         final AspectModelValidator validator = new AspectModelValidator();
+         final ValidationReport report = validator.validate( versionedModel );
+
+         if ( LOG.isWarnEnabled() ) {
+            LOG.warn( report.toString() );
+         }
+
+         if ( !report.conforms() ) {
+            System.exit( 1 );
+         }
+      }
+   }
+
+   @SuppressWarnings( "squid:S106" ) // We DO want to write the serialized model to stdout, not log it
+   private void performModelMigration( final Args args ) {
+      if ( args.migrateModel ) {
+         final PrintWriter printWriter = new PrintWriter( System.out );
+         final File inputFile = args.input.getAbsoluteFile();
+         final AspectModelUrn aspectModelUrn = fileToUrn( inputFile );
+
+         final MigratorService migratorService = new MigratorService();
+         loadButNotResolveModel( args ).flatMap( migratorService::updateMetaModelVersion )
+               .forEach( migratedModel -> {
+                  new PrettyPrinter( migratedModel, aspectModelUrn, printWriter ).print();
+                  printWriter.flush();
+                  System.exit( 0 );
+               } );
+      }
+   }
+
+   @SuppressWarnings( "squid:S106" ) // We DO want to write the serialized model to stdout, not log it
+   private void performPrettyPrinting( final Args args ) {
+      if ( args.prettyPrint ) {
+         final PrintWriter printWriter = new PrintWriter( System.out );
+         final File inputFile = args.input.getAbsoluteFile();
+         final AspectModelUrn aspectModelUrn = fileToUrn( inputFile );
+         loadButNotResolveModel( args ).forEach( versionedModel -> {
+            new PrettyPrinter( versionedModel, aspectModelUrn, printWriter ).print();
+            printWriter.flush();
+            System.exit( 0 );
+         } );
+      }
+   }
+
+   private static void validateInputAndOutputPath( final Args args ) {
+      if ( !args.input.exists() || !args.input.canRead() ) {
+         fileNotFound( args, null );
+      }
+
+      if ( !args.outputPath.exists() ) {
+         args.outputPath.mkdirs();
+      } else if ( !args.outputPath.isDirectory() ) {
+         LOG.warn( "Output path {} is no directory", args.outputPath.getPath() );
+         System.exit( 1 );
+      }
+   }
+
+   private static void validateCustomPackageName( final Args args ) {
+      final boolean packageNameGiven = !args.packageName.isEmpty();
+      final boolean generatePojos = args.generateAspectModelJavaClasses;
+      final boolean generateStaticClasses = args.generateStaticMetaModelJavaClasses;
+
+      if ( packageNameGiven && !( generatePojos || generateStaticClasses ) ) {
+         LOG.error( "Custom package name can only be set in combination with the option -java or -static-java" );
+         System.exit( 1 );
+      }
+   }
+
+   private static void validateVelocityTemplateMacroFilePathAndName( final Args args ) {
+      if ( args.executeLibraryMacros && args.templateLibFile.isEmpty() ) {
+         LOG.error( "Missing configuration. Path to velocity template library file must be provided." );
+         System.exit( 1 );
+      }
+   }
+
+   private static JCommander initializeJCommander( final String[] argv, final Args args ) {
+      final JCommander jCommander = JCommander.newBuilder()
+            .addObject( args )
+            .build();
+
+      try {
+         jCommander.parse( argv );
+      } catch ( final ParameterException exception ) {
+         LOG.debug( "Invalid arguments", exception );
+         LOG.error( "Parsing arguments failed: {}\n", exception.getMessage() );
+         printHelp( exception.getJCommander() );
+         System.exit( 1 );
+      }
+      return jCommander;
+   }
+
+   private static void generateAspectModelJavaClasses( final Args args ) {
+      final VersionedModel model = loadModelOrFail( args );
+
+      final boolean enableJacksonAnnotations = !args.disableJacksonAnnotations;
+      final File templateLibFile = Path.of( args.templateLibFile ).toFile();
+      final AspectModelJavaGenerator aspectModelJavaGenerator = args.packageName.isEmpty() ?
+            new AspectModelJavaGenerator( model, enableJacksonAnnotations, args.executeLibraryMacros, templateLibFile ) :
+            new AspectModelJavaGenerator( model, args.packageName, enableJacksonAnnotations, args.executeLibraryMacros, templateLibFile );
+
+      aspectModelJavaGenerator.generate( artifact -> {
+         final String path = artifact.getPackageName();
+         final String fileName = artifact.getClassName();
+         return getStreamForFile( path.replace( '.', File.separatorChar ),
+               fileName + ".java", args );
+      } );
+   }
+
+   private static void generateStaticMetaModelJavaClasses( final Args args ) {
+      final VersionedModel model = loadModelOrFail( args );
+      final File templateLibFile = Path.of( args.templateLibFile ).toFile();
+      final StaticMetaModelJavaGenerator staticMetaModelJavaGenerator = args.packageName.isEmpty() ?
+            new StaticMetaModelJavaGenerator( model, args.executeLibraryMacros, templateLibFile ) :
+            new StaticMetaModelJavaGenerator( model, args.packageName, args.executeLibraryMacros, templateLibFile );
+      staticMetaModelJavaGenerator.generate( artifact -> {
+         final String path = artifact.getPackageName();
+         final String fileName = artifact.getClassName();
+         return getStreamForFile( path.replace( '.', File.separatorChar ), fileName + ".java", args );
+      } );
+   }
+
+   private static void generateDiagram( final Args args ) throws IOException {
+      final VersionedModel model = loadModelOrFail( args );
+      final AspectModelDiagramGenerator generator = new AspectModelDiagramGenerator( model );
+      final Set<AspectModelDiagramGenerator.Format> targetFormats = new HashSet<>();
+      if ( args.generatePngDiagram ) {
+         targetFormats.add( AspectModelDiagramGenerator.Format.PNG );
+      }
+      if ( args.generateSvgDiagram ) {
+         targetFormats.add( AspectModelDiagramGenerator.Format.SVG );
+      }
+      if ( args.generateDotDiagram ) {
+         targetFormats.add( AspectModelDiagramGenerator.Format.DOT );
+      }
+
+      generator.generateDiagrams( targetFormats, name -> getStreamForFile( name, args ) );
+   }
+
+   private static void generateJsonPayload( final Args args ) throws IOException {
+      final AspectModelJsonPayloadGenerator generator = new AspectModelJsonPayloadGenerator(
+            loadModelOrFail( args ) );
+      generator.generateJsonPretty( name -> getStreamForFile( name + ".json", args ) );
+   }
+
+   private static void generateAasXmlSpec(final Args args) throws IOException {
         final AspectModelAASGenerator generator = new AspectModelAASGenerator();
         final Aspect aspect = AspectModelLoader.fromVersionedModelUnchecked(loadModelOrFail(args));
         generator.generateAASXFile(aspect, name -> getStreamForFile(name + ".xml", args));
@@ -465,425 +474,6 @@
         }
     }
 
-    private static Optional<String> getFileAsString(final String filePath) {
-        if (filePath == null || filePath.isEmpty()) {
-            return Optional.empty();
-        }
-        final File f = new File(filePath);
-        if (f.exists() && !f.isDirectory()) {
-            try {
-                final InputStream inputStream = new FileInputStream(filePath);
-                return Optional.of(IOUtils.toString(inputStream, StandardCharsets.UTF_8.name()));
-            } catch (final IOException e) {
-                LOG.error(String.format("Could not load file %s.", filePath), e);
-                System.exit(1);
-            }
-        }
-        final String errorMsg = String.format("File does not exist %s.", filePath);
-        LOG.error(errorMsg);
-        System.exit(1);
-        return Optional.empty();
-    }
-
-    private static void generateOpenApiSpecJson(final Args args) {
-        final AspectModelOpenApiGenerator generator = new AspectModelOpenApiGenerator();
-        final Aspect aspect = AspectModelLoader.fromVersionedModelUnchecked(loadModelOrFail(args));
-        JsonNode result = JsonNodeFactory.instance.objectNode();
-        final Optional<String> res = getFileAsString(args.aspectParameterFile);
-        if (res.isPresent()) {
-            try {
-                result = objectMapper.readTree(res.get());
-            } catch (final JsonProcessingException e) {
-                LOG.error("Could not parse the file to JSON.", e);
-                System.exit(1);
-=======
-   private static final Logger LOG = LoggerFactory.getLogger( BammCli.class );
-   private static final ObjectMapper objectMapper = new ObjectMapper();
-
-   private static void fileNotFound( final Args args, final Throwable exception ) {
-      LOG.error( "Can not open file for reading: {}", args.input, exception );
-      System.exit( 1 );
-   }
-
-   private static FileOutputStream getStreamForFile( final String path, final String artifactName, final Args args ) {
-      try {
-         final File directory = new File( args.outputPath.getPath() + File.separator + path );
-         directory.mkdirs();
-         final File file = new File( directory.getPath() + File.separator + artifactName );
-         return new FileOutputStream( file );
-      } catch ( final FileNotFoundException exception ) {
-         fileNotFound( args, exception );
-      }
-      return null;
-   }
-
-   private static FileOutputStream getStreamForFile( final String artifactName, final Args args ) {
-      return getStreamForFile( "", artifactName, args );
-   }
-
-   private static void printHelp( final JCommander jCommander ) {
-      final Properties properties = new Properties();
-      Stream.of( "application", "git" )
-            .map( fileName -> BammCli.class.getResourceAsStream( "/" + fileName + ".properties" ) )
-            .forEach( inputStream -> {
-               try {
-                  properties.load( inputStream );
-                  inputStream.close();
-               } catch ( final IOException exception ) {
-                  LOG.error( "Error while closing input stream", exception );
-               }
-            } );
-
-      final String name = properties.getProperty( "application.name" );
-      final String version = properties.getProperty( "version" );
-      final String buildDate = properties.getProperty( "build.date" );
-      LOG.warn( "{}\n  Version: {}\n  Build date: {}", name, version, buildDate );
-
-      if ( version.contains( "SNAPSHOT" ) && LOG.isWarnEnabled() ) {
-         LOG.warn( "  Commit Hash: {}", properties.getProperty( "git.commit.id" ).substring( 0, 7 ) );
-      }
-
-      if ( LOG.isWarnEnabled() ) {
-         LOG.warn( "  Supported BAMM Versions: {}\n",
-               KnownVersion.getVersions().stream().map( KnownVersion::toVersionString )
-                     .collect( Collectors.joining( ", " ) ) );
-      }
-
-      jCommander.usage();
-   }
-
-   public void run( final String... argv ) throws IOException {
-      final Args args = new Args();
-      final JCommander jCommander = initializeJCommander( argv, args );
-
-      if ( args.help ) {
-         printHelp( jCommander );
-         System.exit( 0 );
-      }
-
-      validateInputAndOutputPath( args );
-      validateCustomPackageName( args );
-      validateVelocityTemplateMacroFilePathAndName( args );
-      performModelValidation( args );
-      performModelMigration( args );
-      performPrettyPrinting( args );
-      performHtmlGeneration( args );
-      performJsonPayloadGeneration( args );
-      performJsonSchemaGeneration( args );
-      performOpenApiSpecGeneration( args );
-      performDiagramGeneration( args );
-      performAspectModelJavaGeneration( args );
-      performStaticMetaModelJavaGeneration( args );
-
-      System.exit( 0 );
-   }
-
-   public static void main( final String[] argv ) throws Exception {
-      new BammCli().run( argv );
-   }
-
-   private static void performAspectModelJavaGeneration( final Args args ) {
-      if ( args.generateAspectModelJavaClasses ) {
-         generateAspectModelJavaClasses( args );
-      }
-   }
-
-   private static void performStaticMetaModelJavaGeneration( final Args args ) {
-      if ( args.generateStaticMetaModelJavaClasses ) {
-         generateStaticMetaModelJavaClasses( args );
-      }
-   }
-
-   private static void performDiagramGeneration( final Args args ) throws IOException {
-      if ( args.generatePngDiagram || args.generateSvgDiagram || args.generateDotDiagram ) {
-         generateDiagram( args );
-      }
-   }
-
-   private static void performJsonPayloadGeneration( final Args args ) throws IOException {
-      if ( args.generateJsonPayload ) {
-         generateJsonPayload( args );
-      }
-   }
-
-   private static void performJsonSchemaGeneration( final Args args ) {
-      if ( args.generateJsonSchema ) {
-         generateJsonSchema( args );
-      }
-   }
-
-   private static void performOpenApiSpecGeneration( final Args args ) {
-      if ( ( args.generateJsonOpenApiSpec || args.generateYamlOpenApiSpec ) && args.aspectApiBaseUrl.isEmpty() ) {
-         LOG.error( "Please provide the base URL for the Aspect API with the option -base-url." );
-         System.exit( 1 );
-      }
-
-      if ( args.generateJsonOpenApiSpec ) {
-         generateOpenApiSpecJson( args );
-      }
-      if ( args.generateYamlOpenApiSpec ) {
-         generateOpenApiSpecYaml( args );
-      }
-   }
-
-   private static void performHtmlGeneration( final Args args ) throws IOException {
-      if ( args.generateHtml ) {
-         generateHtml( args );
-      }
-   }
-
-   private static VersionedModel loadModelOrFail( final Args args ) {
-      final Try<VersionedModel> versionedModel = loadAndResolveModel( args );
-      return versionedModel.recover( throwable -> {
-         // Model can not be loaded, root cause e.g. File not found
-         if ( throwable instanceof IllegalArgumentException ) {
-            fileNotFound( args, throwable.getCause() );
-         }
-
-         if ( throwable instanceof ModelResolutionException ) {
-            LOG.error( "Could not resolve all model elements", throwable );
-            System.exit( 1 );
-         }
-
-         // Another exception, e.g. syntax error. Let the validator handle this
-         final AspectModelValidator validator = new AspectModelValidator();
-         final ValidationReport report = validator.validate( versionedModel );
-
-         if ( LOG.isWarnEnabled() ) {
-            LOG.warn( report.toString() );
-         }
-         System.exit( 1 );
-         return null;
-      } ).get();
-   }
-
-   private static AspectModelUrn fileToUrn( final File inputFile ) {
-      final File versionDirectory = inputFile.getParentFile();
-      if ( versionDirectory == null ) {
-         LOG.error( "Could not determine parent directory of {}", inputFile );
-         LOG.error( "Please verify that the model directory structure is correct" );
-         System.exit( 1 );
-      }
-
-      final String version = versionDirectory.getName();
-      final File namespaceDirectory = versionDirectory.getParentFile();
-      if ( namespaceDirectory == null ) {
-         LOG.error( "Could not determine parent directory of {}", versionDirectory );
-         LOG.error( "Please verify that the model directory structure is correct" );
-         System.exit( 1 );
-      }
-
-      final String namespace = namespaceDirectory.getName();
-      final String aspectName = FilenameUtils.removeExtension( inputFile.getName() );
-      final String urn = String.format( "urn:bamm:%s:%s#%s", namespace, version, aspectName );
-      return new SdsAspectMetaModelResourceResolver().getAspectModelUrn( urn ).getOrElse( () -> {
-         LOG.error( "The URN constructed from the input file path is invalid: {}", urn );
-         LOG.error( "Please verify that the model directory structure is correct" );
-         System.exit( 1 );
-         return null;
-      } );
-   }
-
-   private static Try<Path> getModelRoot( final File inputFile ) {
-      return Option.of( Paths.get( inputFile.getParent(), "..", ".." ) )
-            .map( Path::toFile )
-            .flatMap( file -> CheckedFunction1.lift( File::getCanonicalFile ).apply( file ) )
-            .map( File::toPath )
-            .filter( path -> path.toFile().exists() && path.toFile().isDirectory() )
-            .toTry( () -> new ModelResolutionException( "Could not locate models root directory" ) );
-   }
-
-   private static Try<VersionedModel> loadAndResolveModel( final Args args ) {
-      final File inputFile = args.input.getAbsoluteFile();
-      final AspectModelUrn urn = fileToUrn( inputFile );
-      return getModelRoot( inputFile ).flatMap( modelsRoot ->
-            new AspectModelResolver().resolveAspectModel( new FileSystemStrategy( modelsRoot ), urn ) );
-   }
-
-   private static Try<VersionedModel> loadButNotResolveModel( final Args args ) {
-      final File inputFile = args.input.getAbsoluteFile();
-      try ( final InputStream inputStream = new FileInputStream( inputFile ) ) {
-         final SdsAspectMetaModelResourceResolver metaModelResourceResolver = new SdsAspectMetaModelResourceResolver();
-         return TurtleLoader.loadTurtle( inputStream ).flatMap( model ->
-               metaModelResourceResolver.getBammVersion( model ).flatMap( metaModelVersion ->
-                     metaModelResourceResolver.mergeMetaModelIntoRawModel( model, metaModelVersion ) ) );
-      } catch ( final IOException exception ) {
-         return Try.failure( exception );
-      }
-   }
-
-   private static void performModelValidation( final Args args ) {
-      if ( args.validateModel ) {
-         FailureLog.set( new FailureLog() {
-            @Override
-            public void logFailure( final String message ) {
-               // Do not log SHACL-internal errors
->>>>>>> 866c06cd
-            }
-         } );
-
-         final Try<VersionedModel> versionedModel = loadAndResolveModel( args );
-         final AspectModelValidator validator = new AspectModelValidator();
-         final ValidationReport report = validator.validate( versionedModel );
-
-         if ( LOG.isWarnEnabled() ) {
-            LOG.warn( report.toString() );
-         }
-
-         if ( !report.conforms() ) {
-            System.exit( 1 );
-         }
-      }
-   }
-
-   @SuppressWarnings( "squid:S106" ) // We DO want to write the serialized model to stdout, not log it
-   private void performModelMigration( final Args args ) {
-      if ( args.migrateModel ) {
-         final PrintWriter printWriter = new PrintWriter( System.out );
-         final File inputFile = args.input.getAbsoluteFile();
-         final AspectModelUrn aspectModelUrn = fileToUrn( inputFile );
-
-         final MigratorService migratorService = new MigratorService();
-         loadButNotResolveModel( args ).flatMap( migratorService::updateMetaModelVersion )
-               .forEach( migratedModel -> {
-                  new PrettyPrinter( migratedModel, aspectModelUrn, printWriter ).print();
-                  printWriter.flush();
-                  System.exit( 0 );
-               } );
-      }
-   }
-
-   @SuppressWarnings( "squid:S106" ) // We DO want to write the serialized model to stdout, not log it
-   private void performPrettyPrinting( final Args args ) {
-      if ( args.prettyPrint ) {
-         final PrintWriter printWriter = new PrintWriter( System.out );
-         final File inputFile = args.input.getAbsoluteFile();
-         final AspectModelUrn aspectModelUrn = fileToUrn( inputFile );
-         loadButNotResolveModel( args ).forEach( versionedModel -> {
-            new PrettyPrinter( versionedModel, aspectModelUrn, printWriter ).print();
-            printWriter.flush();
-            System.exit( 0 );
-         } );
-      }
-   }
-
-   private static void validateInputAndOutputPath( final Args args ) {
-      if ( !args.input.exists() || !args.input.canRead() ) {
-         fileNotFound( args, null );
-      }
-
-      if ( !args.outputPath.exists() ) {
-         args.outputPath.mkdirs();
-      } else if ( !args.outputPath.isDirectory() ) {
-         LOG.warn( "Output path {} is no directory", args.outputPath.getPath() );
-         System.exit( 1 );
-      }
-   }
-
-   private static void validateCustomPackageName( final Args args ) {
-      final boolean packageNameGiven = !args.packageName.isEmpty();
-      final boolean generatePojos = args.generateAspectModelJavaClasses;
-      final boolean generateStaticClasses = args.generateStaticMetaModelJavaClasses;
-
-      if ( packageNameGiven && !( generatePojos || generateStaticClasses ) ) {
-         LOG.error( "Custom package name can only be set in combination with the option -java or -static-java" );
-         System.exit( 1 );
-      }
-   }
-
-   private static void validateVelocityTemplateMacroFilePathAndName( final Args args ) {
-      if ( args.executeLibraryMacros && args.templateLibFile.isEmpty() ) {
-         LOG.error( "Missing configuration. Path to velocity template library file must be provided." );
-         System.exit( 1 );
-      }
-   }
-
-   private static JCommander initializeJCommander( final String[] argv, final Args args ) {
-      final JCommander jCommander = JCommander.newBuilder()
-            .addObject( args )
-            .build();
-
-      try {
-         jCommander.parse( argv );
-      } catch ( final ParameterException exception ) {
-         LOG.debug( "Invalid arguments", exception );
-         LOG.error( "Parsing arguments failed: {}\n", exception.getMessage() );
-         printHelp( exception.getJCommander() );
-         System.exit( 1 );
-      }
-      return jCommander;
-   }
-
-   private static void generateAspectModelJavaClasses( final Args args ) {
-      final VersionedModel model = loadModelOrFail( args );
-
-      final boolean enableJacksonAnnotations = !args.disableJacksonAnnotations;
-      final File templateLibFile = Path.of( args.templateLibFile ).toFile();
-      final AspectModelJavaGenerator aspectModelJavaGenerator = args.packageName.isEmpty() ?
-            new AspectModelJavaGenerator( model, enableJacksonAnnotations, args.executeLibraryMacros, templateLibFile ) :
-            new AspectModelJavaGenerator( model, args.packageName, enableJacksonAnnotations, args.executeLibraryMacros, templateLibFile );
-
-      aspectModelJavaGenerator.generate( artifact -> {
-         final String path = artifact.getPackageName();
-         final String fileName = artifact.getClassName();
-         return getStreamForFile( path.replace( '.', File.separatorChar ),
-               fileName + ".java", args );
-      } );
-   }
-
-   private static void generateStaticMetaModelJavaClasses( final Args args ) {
-      final VersionedModel model = loadModelOrFail( args );
-      final File templateLibFile = Path.of( args.templateLibFile ).toFile();
-      final StaticMetaModelJavaGenerator staticMetaModelJavaGenerator = args.packageName.isEmpty() ?
-            new StaticMetaModelJavaGenerator( model, args.executeLibraryMacros, templateLibFile ) :
-            new StaticMetaModelJavaGenerator( model, args.packageName, args.executeLibraryMacros, templateLibFile );
-      staticMetaModelJavaGenerator.generate( artifact -> {
-         final String path = artifact.getPackageName();
-         final String fileName = artifact.getClassName();
-         return getStreamForFile( path.replace( '.', File.separatorChar ), fileName + ".java", args );
-      } );
-   }
-   
-   private static void generateDiagram( final Args args ) throws IOException {
-      final VersionedModel model = loadModelOrFail( args );
-      final AspectModelDiagramGenerator generator = new AspectModelDiagramGenerator( model );
-      final Set<AspectModelDiagramGenerator.Format> targetFormats = new HashSet<>();
-      if ( args.generatePngDiagram ) {
-         targetFormats.add( AspectModelDiagramGenerator.Format.PNG );
-      }
-      if ( args.generateSvgDiagram ) {
-         targetFormats.add( AspectModelDiagramGenerator.Format.SVG );
-      }
-      if ( args.generateDotDiagram ) {
-         targetFormats.add( AspectModelDiagramGenerator.Format.DOT );
-      }
-
-      generator.generateDiagrams( targetFormats, name -> getStreamForFile( name, args ) );
-   }
-
-   private static void generateJsonPayload( final Args args ) throws IOException {
-      final AspectModelJsonPayloadGenerator generator = new AspectModelJsonPayloadGenerator(
-            loadModelOrFail( args ) );
-      generator.generateJsonPretty( name -> getStreamForFile( name + ".json", args ) );
-   }
-
-   private static void generateOpenApiSpecYaml( final Args args ) {
-      final AspectModelOpenApiGenerator generator = new AspectModelOpenApiGenerator();
-      final Aspect aspect = AspectModelLoader.fromVersionedModelUnchecked( loadModelOrFail( args ) );
-      try {
-         final String yamlSpec = generator
-               .applyForYaml( aspect, args.useSemanticApiVersion, args.aspectApiBaseUrl,
-                     Optional.ofNullable( args.aspectResourcePath ), getFileAsString( args.aspectParameterFile ),
-                     args.includeQueryApi, getPagingFromArgs( args ) );
-         final OutputStream out = getStreamForFile( aspect.getName() + ".oai.yaml", args );
-         out.write( yamlSpec.getBytes() );
-         out.flush();
-      } catch ( final IOException exception ) {
-         LOG.error( "Could not generate OpenApi yaml specification.", exception );
-         System.exit( 1 );
-      }
-   }
-
    private static Optional<String> getFileAsString( final String filePath ) {
       if ( filePath == null || filePath.isEmpty() ) {
          return Optional.empty();
