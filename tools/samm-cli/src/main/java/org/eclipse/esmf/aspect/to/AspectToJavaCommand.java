/*
 * Copyright (c) 2023 Robert Bosch Manufacturing Solutions GmbH
 *
 * See the AUTHORS file(s) distributed with this work for additional
 * information regarding authorship.
 *
 * This Source Code Form is subject to the terms of the Mozilla Public
 * License, v. 2.0. If a copy of the MPL was not distributed with this
 * file, You can obtain one at https://mozilla.org/MPL/2.0/.
 *
 * SPDX-License-Identifier: MPL-2.0
 */

package org.eclipse.esmf.aspect.to;

import java.io.File;
import java.nio.file.Path;
import java.util.Optional;

import org.eclipse.esmf.AbstractCommand;
import org.eclipse.esmf.LoggingMixin;
import org.eclipse.esmf.ResolverConfigurationMixin;
import org.eclipse.esmf.aspect.AspectToCommand;
import org.eclipse.esmf.aspectmodel.java.JavaCodeGenerationConfig;
import org.eclipse.esmf.aspectmodel.java.JavaCodeGenerationConfigBuilder;
import org.eclipse.esmf.aspectmodel.java.JavaGenerator;
import org.eclipse.esmf.aspectmodel.java.metamodel.StaticMetaModelJavaGenerator;
import org.eclipse.esmf.aspectmodel.java.pojo.AspectModelJavaGenerator;
import org.eclipse.esmf.metamodel.Aspect;

import picocli.CommandLine;

@CommandLine.Command( name = AspectToJavaCommand.COMMAND_NAME,
      description = "Generate Java domain classes for an Aspect Model",
      descriptionHeading = "%n@|bold Description|@:%n%n",
      parameterListHeading = "%n@|bold Parameters|@:%n",
      optionListHeading = "%n@|bold Options|@:%n"
)
public class AspectToJavaCommand extends AbstractCommand {
   public static final String COMMAND_NAME = "java";

   @SuppressWarnings( "FieldCanBeLocal" )
   @CommandLine.Option(
         names = { "--no-jackson", "-nj" },
         description = "Disable Jackson annotation generation in generated Java classes." )
   private boolean disableJacksonAnnotations = false;

   @SuppressWarnings( "FieldCanBeLocal" )
   @CommandLine.Option(
         names = { "--template-library-file", "-tlf" },
         description = "The path and name of the Velocity template file containing the macro library." )
   private String templateLib = "";

   @SuppressWarnings( "FieldCanBeLocal" )
   @CommandLine.Option(
         names = { "--package-name", "-pn" },
         description = "Package to use for generated Java classes" )
   private String packageName = "";

   @SuppressWarnings( "FieldCanBeLocal" )
   @CommandLine.Option(
         names = { "--execute-library-macros", "-elm" },
         description = "Execute the macros provided in the Velocity macro library." )
   private boolean executeLibraryMacros = false;

   @CommandLine.Option(
         names = { "--output-directory", "-d" },
         description = "Output directory to write files to" )
   private String outputPath = ".";

   @SuppressWarnings( "FieldCanBeLocal" )
   @CommandLine.Option(
         names = { "--static", "-s" },
         description = "Generate Java domain classes for a Static Meta Model" )
   private boolean generateStaticMetaModelJavaClasses = false;

<<<<<<< HEAD
   @CommandLine.Option( names = { "--name-prefix", "-namePrefix" },
         description = "Name prefix for generated Aspect, Entity Java classes" )
   private String namePrefix = "";

   @CommandLine.Option( names = { "--name-postfix", "-namePostfix" },
         description = "Name postfix for generated Aspect, Entity Java classes" )
   private String namePostfix = "";
=======
   @SuppressWarnings( "FieldCanBeLocal" )
   @CommandLine.Option(
         names = { "--details" },
         description = "Print detailed reports on errors" )
   private boolean details = false;
>>>>>>> 797c7d12

   @CommandLine.ParentCommand
   private AspectToCommand parentCommand;

   @CommandLine.Mixin
   private LoggingMixin loggingMixin;

   @CommandLine.Mixin
   private ResolverConfigurationMixin resolverConfiguration;

   @Override
   public void run() {
      setDetails( details );
      setResolverConfig( resolverConfiguration );

      final Aspect aspect = getInputHandler( parentCommand.parentCommand.getInput() ).loadAspect();
      final JavaGenerator javaGenerator = generateStaticMetaModelJavaClasses
            ? getStaticModelGenerator( aspect )
            : getModelGenerator( aspect );
      javaGenerator.generate( artifact -> {
         final String path = artifact.getPackageName();
         final String fileName = artifact.getClassName();
         return getStreamForFile( path.replace( '.', File.separatorChar ), fileName + ".java", outputPath );
      } );
   }

   private JavaCodeGenerationConfig buildConfig( final Aspect aspect ) {
      final File templateLibFile = Path.of( templateLib ).toFile();
      final String pkgName = Optional.ofNullable( packageName )
            .flatMap( pkg -> pkg.isBlank() ? Optional.empty() : Optional.of( pkg ) )
            .orElseGet( () -> aspect.urn().getNamespaceMainPart() );
      return JavaCodeGenerationConfigBuilder.builder()
            .executeLibraryMacros( executeLibraryMacros )
            .templateLibFile( templateLibFile )
            .enableJacksonAnnotations( !disableJacksonAnnotations )
            .packageName( pkgName )
            .namePrefix( namePrefix )
            .namePostfix( namePostfix )
            .build();
   }

   private JavaGenerator getStaticModelGenerator( final Aspect aspect ) {
      return new StaticMetaModelJavaGenerator( aspect, buildConfig( aspect ) );
   }

   private JavaGenerator getModelGenerator( final Aspect aspect ) {
      return new AspectModelJavaGenerator( aspect, buildConfig( aspect ) );
   }
}<|MERGE_RESOLUTION|>--- conflicted
+++ resolved
@@ -74,7 +74,6 @@
          description = "Generate Java domain classes for a Static Meta Model" )
    private boolean generateStaticMetaModelJavaClasses = false;
 
-<<<<<<< HEAD
    @CommandLine.Option( names = { "--name-prefix", "-namePrefix" },
          description = "Name prefix for generated Aspect, Entity Java classes" )
    private String namePrefix = "";
@@ -82,13 +81,12 @@
    @CommandLine.Option( names = { "--name-postfix", "-namePostfix" },
          description = "Name postfix for generated Aspect, Entity Java classes" )
    private String namePostfix = "";
-=======
+  
    @SuppressWarnings( "FieldCanBeLocal" )
    @CommandLine.Option(
          names = { "--details" },
          description = "Print detailed reports on errors" )
    private boolean details = false;
->>>>>>> 797c7d12
 
    @CommandLine.ParentCommand
    private AspectToCommand parentCommand;
