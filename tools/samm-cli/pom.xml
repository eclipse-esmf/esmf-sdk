--- conflicted
+++ resolved
@@ -600,11 +600,7 @@
             <packaging-type>native</packaging-type>
             <skip.maven.surefire>true</skip.maven.surefire>
             <skip.maven.failsafe>false</skip.maven.failsafe>
-<<<<<<< HEAD
-            <maven.source.skip>true</maven.source.skip>
-=======
             <maven.source.skip>false</maven.source.skip>
->>>>>>> 76417ce8
          </properties>
 
          <build>
