--- conflicted
+++ resolved
@@ -67,17 +67,12 @@
    public void execute() throws MojoExecutionException {
       validateParameters();
 
-<<<<<<< HEAD
+      final List<DatabricksColumnDefinition> customColumnDefinitions = customColumns.stream()
+         .map( columnDefintion -> new DatabricksColumnDefinitionParser( columnDefintion ).get() )
+         .toList();
+
       final Set<Aspect> aspectModels = loadAspects();
       for ( final Aspect aspect : aspectModels ) {
-=======
-      final List<DatabricksColumnDefinition> customColumnDefinitions = customColumns.stream()
-            .map( columnDefintion -> new DatabricksColumnDefinitionParser( columnDefintion ).get() )
-            .toList();
-
-      final Set<AspectContext> aspectModels = loadModelsOrFail();
-      for ( final AspectContext context : aspectModels ) {
->>>>>>> 31e2531b
          final DatabricksSqlGenerationConfig generatorConfig =
                DatabricksSqlGenerationConfigBuilder.builder()
                      .commentLanguage( Locale.forLanguageTag( language ) )
