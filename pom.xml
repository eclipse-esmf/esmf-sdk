<?xml version="1.0" encoding="UTF-8"?>
<!--
  ~ Copyright (c) 2021 Robert Bosch Manufacturing Solutions GmbH
  ~
  ~ See the AUTHORS file(s) distributed with this work for additional
  ~ information regarding authorship.
  ~
  ~ This Source Code Form is subject to the terms of the Mozilla Public
  ~ License, v. 2.0. If a copy of the MPL was not distributed with this
  ~ file, You can obtain one at https://mozilla.org/MPL/2.0/.
  ~
  ~ SPDX-License-Identifier: MPL-2.0
  -->

<project xmlns="http://maven.apache.org/POM/4.0.0" xmlns:xsi="http://www.w3.org/2001/XMLSchema-instance"
         xsi:schemaLocation="http://maven.apache.org/POM/4.0.0 http://maven.apache.org/xsd/maven-4.0.0.xsd">
   <modelVersion>4.0.0</modelVersion>
   <parent>
      <groupId>org.eclipse.esmf</groupId>
      <artifactId>esmf-parent</artifactId>
<<<<<<< HEAD
      <version>7</version>
=======
      <version>6</version>
>>>>>>> 8eae7b5e
   </parent>

   <artifactId>esmf-sdk-parent</artifactId>
   <name>ESMF SDK Parent</name>
   <version>DEV-SNAPSHOT</version>
   <packaging>pom</packaging>

   <description>ESMF SDK</description>
   <url>https://eclipse-esmf.github.io/</url>
   <licenses>
      <license>
         <name>MPL-2.0</name>
         <url>https://www.mozilla.org/en-US/MPL/2.0/</url>
      </license>
   </licenses>
   <developers>
      <developer>
         <name>Eclipse Semantic Modeling Framework Team</name>
         <email>esmf-dev@eclipse.org</email>
         <organization>Eclipse Semantic Modeling Framework</organization>
         <organizationUrl>https://projects.eclipse.org/projects/dt.esmf</organizationUrl>
      </developer>
   </developers>
   <scm>
      <url>https://github.com/eclipse-esmf/esmf-sdk</url>
      <connection>scm:git:git://github.com:eclipse-esmf/esmf-sdk.git</connection>
      <developerConnection>scm:git:ssh://git@github.com:eclipse-esmf/esmf-sdk.git</developerConnection>
   </scm>

   <modules>
      <module>core/esmf-aspect-meta-model-interface</module>
      <module>core/esmf-aspect-meta-model-java</module>
      <module>core/esmf-aspect-meta-model-resolver</module>
      <module>core/esmf-aspect-meta-model-types</module>
      <module>core/esmf-aspect-meta-model-version-migrator</module>
      <module>core/esmf-aspect-model-aas-generator</module>
      <module>core/esmf-aspect-model-document-generators</module>
      <module>core/esmf-aspect-model-generator</module>
      <module>core/esmf-aspect-model-jackson</module>
      <module>core/esmf-aspect-model-java-core</module>
      <module>core/esmf-aspect-model-java-generator</module>
      <module>core/esmf-aspect-model-resolver</module>
      <module>core/esmf-aspect-model-serializer</module>
      <module>core/esmf-aspect-model-starter</module>
      <module>core/esmf-aspect-model-urn</module>
      <module>core/esmf-aspect-model-validator</module>
      <module>core/esmf-aspect-static-meta-model-java</module>
      <module>core/esmf-test-aspect-models</module>
      <module>core/esmf-test-resources</module>
      <module>tools/esmf-aspect-model-maven-plugin</module>
      <module>tools/samm-cli</module>
      <module>documentation</module>
   </modules>

   <properties>
      <!-- Versions of third party dependencies -->
<<<<<<< HEAD
      <hibernate-validator-version>8.0.0.Final</hibernate-validator-version>
      <jakarta-el-version>4.0.2</jakarta-el-version>
      <poi-version>5.2.3</poi-version>
=======
      <hibernate-validator-version>6.2.3.Final</hibernate-validator-version>
      <jakarta-el-version>3.0.4</jakarta-el-version>
      <poi-version>4.1.2</poi-version>
      <graph-support-version>1.1.5</graph-support-version>
>>>>>>> 8eae7b5e

      <!-- General settings -->
      <skip.gpg.skip>true</skip.gpg.skip>
   </properties>

   <dependencyManagement>
      <!-- Internal projects -->
      <dependencies>
         <dependency>
            <groupId>org.eclipse.esmf</groupId>
            <artifactId>esmf-aspect-model-urn</artifactId>
            <version>${project.version}</version>
         </dependency>
         <dependency>
            <groupId>org.eclipse.esmf</groupId>
            <artifactId>esmf-aspect-meta-model-interface</artifactId>
            <version>${project.version}</version>
         </dependency>
         <dependency>
            <groupId>org.eclipse.esmf</groupId>
            <artifactId>esmf-aspect-meta-model-resolver</artifactId>
            <version>${project.version}</version>
         </dependency>
         <dependency>
            <groupId>org.eclipse.esmf</groupId>
            <artifactId>esmf-aspect-model-resolver</artifactId>
            <version>${project.version}</version>
         </dependency>
         <dependency>
            <groupId>org.eclipse.esmf</groupId>
            <artifactId>esmf-aspect-meta-model-types</artifactId>
            <version>${project.version}</version>
         </dependency>
         <dependency>
            <groupId>org.eclipse.esmf</groupId>
            <artifactId>esmf-aspect-meta-model-version-migrator</artifactId>
            <version>${project.version}</version>
         </dependency>
         <dependency>
            <groupId>org.eclipse.esmf</groupId>
            <artifactId>esmf-aspect-meta-model-java</artifactId>
            <version>${project.version}</version>
         </dependency>
         <dependency>
            <groupId>org.eclipse.esmf</groupId>
            <artifactId>esmf-aspect-model-generator</artifactId>
            <version>${project.version}</version>
         </dependency>
         <dependency>
            <groupId>org.eclipse.esmf</groupId>
            <artifactId>esmf-aspect-model-document-generators</artifactId>
            <version>${project.version}</version>
         </dependency>
         <dependency>
            <groupId>org.eclipse.esmf</groupId>
            <artifactId>esmf-aspect-model-validator</artifactId>
            <version>${project.version}</version>
         </dependency>
         <dependency>
            <groupId>org.eclipse.esmf</groupId>
            <artifactId>esmf-aspect-model-java-generator</artifactId>
            <version>${project.version}</version>
         </dependency>
         <dependency>
            <groupId>org.eclipse.esmf</groupId>
            <artifactId>esmf-aspect-model-starter</artifactId>
            <version>${project.version}</version>
         </dependency>
         <dependency>
            <groupId>org.eclipse.esmf</groupId>
            <artifactId>esmf-aspect-static-meta-model-java</artifactId>
            <version>${project.version}</version>
         </dependency>
         <dependency>
            <groupId>org.eclipse.esmf</groupId>
            <artifactId>esmf-aspect-model-java-core</artifactId>
            <version>${project.version}</version>
         </dependency>
         <dependency>
            <groupId>org.eclipse.esmf</groupId>
            <artifactId>esmf-aspect-model-serializer</artifactId>
            <version>${project.version}</version>
         </dependency>
         <dependency>
            <groupId>org.eclipse.esmf</groupId>
            <artifactId>esmf-aspect-model-jackson</artifactId>
            <version>${project.version}</version>
         </dependency>
         <dependency>
            <groupId>org.eclipse.esmf</groupId>
            <artifactId>esmf-test-aspect-models</artifactId>
            <version>${project.version}</version>
         </dependency>
         <dependency>
            <groupId>org.eclipse.esmf</groupId>
            <artifactId>esmf-test-resources</artifactId>
            <version>${project.version}</version>
         </dependency>
         <dependency>
            <groupId>org.eclipse.esmf</groupId>
            <artifactId>samm-cli</artifactId>
            <version>${project.version}</version>
         </dependency>
         <dependency>
            <groupId>org.eclipse.esmf</groupId>
            <artifactId>esmf-aspect-model-aas-generator</artifactId>
            <version>${project.version}</version>
            <scope>compile</scope>
         </dependency>

         <!-- Third party dependencies -->
         <!-- This meta dependency imports sane versions for many dependencies -->
         <dependency>
            <groupId>org.springframework.boot</groupId>
            <artifactId>spring-boot-dependencies</artifactId>
            <version>${spring-boot-version}</version>
            <type>pom</type>
            <scope>import</scope>
         </dependency>

         <dependency>
            <groupId>org.hibernate.validator</groupId>
            <artifactId>hibernate-validator</artifactId>
            <version>${hibernate-validator-version}</version>
         </dependency>
         <dependency>
            <groupId>org.glassfish</groupId>
            <artifactId>jakarta.el</artifactId>
            <version>${jakarta-el-version}</version>
         </dependency>
         <dependency>
            <groupId>org.apache.poi</groupId>
            <artifactId>poi</artifactId>
            <version>${poi-version}</version>
         </dependency>
         <dependency>
            <groupId>org.graphper</groupId>
            <artifactId>graph-support</artifactId>
            <version>${graph-support-version}</version>
         </dependency>
         <dependency>
            <groupId>org.graalvm.truffle</groupId>
            <artifactId>truffle-api</artifactId>
            <version>${graalvm-version}</version>
         </dependency>
         <dependency>
            <groupId>org.graalvm.js</groupId>
            <artifactId>js</artifactId>
            <version>${graalvm-version}</version>
         </dependency>

      </dependencies>
   </dependencyManagement>

   <build>
      <plugins>
         <plugin>
            <groupId>org.apache.maven.plugins</groupId>
            <artifactId>maven-enforcer-plugin</artifactId>
            <executions>
               <execution>
                  <id>esmf-enforce-graalvm</id>
                  <goals>
                     <goal>enforce</goal>
                  </goals>
                  <configuration>
                     <rules>
                        <requireProperty>
                           <property>java.vendor.version</property>
                           <message>Could not determine JDK vendor version (java.vendor.version property)</message>
                           <regex>.*GraalVM.*</regex>
                           <regexMessage>A GraalVM JDK is required to build this project</regexMessage>
                        </requireProperty>
                     </rules>
                  </configuration>
               </execution>
            </executions>
         </plugin>
      </plugins>
   </build>
</project><|MERGE_RESOLUTION|>--- conflicted
+++ resolved
@@ -18,11 +18,7 @@
    <parent>
       <groupId>org.eclipse.esmf</groupId>
       <artifactId>esmf-parent</artifactId>
-<<<<<<< HEAD
       <version>7</version>
-=======
-      <version>6</version>
->>>>>>> 8eae7b5e
    </parent>
 
    <artifactId>esmf-sdk-parent</artifactId>
@@ -79,17 +75,10 @@
 
    <properties>
       <!-- Versions of third party dependencies -->
-<<<<<<< HEAD
       <hibernate-validator-version>8.0.0.Final</hibernate-validator-version>
-      <jakarta-el-version>4.0.2</jakarta-el-version>
+      <jakarta-el-version>4.1.2</jakarta-el-version>
       <poi-version>5.2.3</poi-version>
-=======
-      <hibernate-validator-version>6.2.3.Final</hibernate-validator-version>
-      <jakarta-el-version>3.0.4</jakarta-el-version>
-      <poi-version>4.1.2</poi-version>
       <graph-support-version>1.1.5</graph-support-version>
->>>>>>> 8eae7b5e
-
       <!-- General settings -->
       <skip.gpg.skip>true</skip.gpg.skip>
    </properties>
