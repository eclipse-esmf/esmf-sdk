<?xml version="1.0" encoding="UTF-8"?>
<!--
  ~ Copyright (c) 2021 Robert Bosch Manufacturing Solutions GmbH
  ~
  ~ See the AUTHORS file(s) distributed with this work for additional
  ~ information regarding authorship.
  ~
  ~ This Source Code Form is subject to the terms of the Mozilla Public
  ~ License, v. 2.0. If a copy of the MPL was not distributed with this
  ~ file, You can obtain one at https://mozilla.org/MPL/2.0/.
  ~
  ~ SPDX-License-Identifier: MPL-2.0
  -->

<project xmlns="http://maven.apache.org/POM/4.0.0" xmlns:xsi="http://www.w3.org/2001/XMLSchema-instance"
         xsi:schemaLocation="http://maven.apache.org/POM/4.0.0 http://maven.apache.org/xsd/maven-4.0.0.xsd">
   <modelVersion>4.0.0</modelVersion>
   <parent>
      <groupId>org.eclipse.esmf</groupId>
      <artifactId>esmf-parent</artifactId>
      <version>2</version>
   </parent>

   <artifactId>esmf-sdk-parent</artifactId>
   <name>ESMF SDK Parent</name>
   <version>DEV-SNAPSHOT</version>
   <packaging>pom</packaging>

   <description>ESMF SDK</description>
   <url>https://eclipse-esmf.github.io/</url>
   <licenses>
      <license>
         <name>MPL-2.0</name>
         <url>https://www.mozilla.org/en-US/MPL/2.0/</url>
      </license>
   </licenses>
   <developers>
      <developer>
         <name>Eclipse Semantic Modeling Framework Team</name>
         <email>esmf-dev@eclipse.org</email>
         <organization>Eclipse Semantic Modeling Framework</organization>
         <organizationUrl>https://projects.eclipse.org/projects/dt.esmf</organizationUrl>
      </developer>
   </developers>
   <scm>
      <url>https://github.com/eclipse-esmf/esmf-sdk</url>
      <connection>scm:git:git://github.com:eclipse-esmf/esmf-sdk.git</connection>
      <developerConnection>scm:git:ssh://git@github.com:eclipse-esmf/esmf-sdk.git</developerConnection>
   </scm>

   <modules>
      <module>core/esmf-aspect-meta-model-interface</module>
      <module>core/esmf-aspect-meta-model-java</module>
      <module>core/esmf-aspect-meta-model-resolver</module>
      <module>core/esmf-aspect-meta-model-types</module>
      <module>core/esmf-aspect-meta-model-version-migrator</module>
      <module>core/esmf-aspect-model-aas-generator</module>
      <module>core/esmf-aspect-model-document-generators</module>
      <module>core/esmf-aspect-model-generator</module>
      <module>core/esmf-aspect-model-jackson</module>
      <module>core/esmf-aspect-model-java-core</module>
      <module>core/esmf-aspect-model-java-generator</module>
      <module>core/esmf-aspect-model-resolver</module>
      <module>core/esmf-aspect-model-serializer</module>
      <module>core/esmf-aspect-model-starter</module>
      <module>core/esmf-aspect-model-urn</module>
      <module>core/esmf-aspect-model-validator</module>
      <module>core/esmf-aspect-static-meta-model-java</module>
      <module>core/esmf-test-aspect-models</module>
      <module>core/esmf-test-resources</module>
      <module>tools/esmf-aspect-model-maven-plugin</module>
      <module>tools/samm-cli</module>
      <module>documentation</module>
   </modules>

   <properties>
      <!-- Versions of third party dependencies -->
<<<<<<< HEAD
      <aspect-meta-model-version>2.0.0</aspect-meta-model-version>
      <assertj-vavr-version>0.4.2</assertj-vavr-version>
      <classgraph-version>4.8.146</classgraph-version>
      <commons-text-version>1.10.0</commons-text-version>
      <easy-random-version>5.0.0</easy-random-version>
      <graalvm-version>22.3.0</graalvm-version>
      <graphviz-version>0.18.1</graphviz-version>
      <guava-version>31.1-jre</guava-version>
      <guice-version>5.1.0</guice-version>
      <javaparser-version>3.24.2</javaparser-version>
      <jena-version>4.4.0</jena-version>
      <jqwik-version>1.6.5</jqwik-version>
      <json-path-version>2.4.0</json-path-version>
      <json-schema-validator-version>2.2.14</json-schema-validator-version>
      <lombok-version>1.18.24</lombok-version>
      <maven-plugin-annotations-version>3.5</maven-plugin-annotations-version>
      <maven-plugin-depdendencies-version>3.3.9</maven-plugin-depdendencies-version>
      <maven-plugin-flatten-version>1.2.7</maven-plugin-flatten-version>
      <maven-plugin-plugin-version>3.6.4</maven-plugin-plugin-version>
      <maven-plugin-testing-harness-version>3.3.0</maven-plugin-testing-harness-version>
      <record-builder-version>35</record-builder-version>
      <rgxgen-version>1.3</rgxgen-version>
      <rhino-version>1.7.14</rhino-version>
      <roaster-version>2.24.0.Final</roaster-version>
      <shacl-version>1.4.2</shacl-version>
      <spring-boot-version>2.6.7</spring-boot-version>
      <swagger-parser-version>2.0.32</swagger-parser-version>
      <system-lambda-version>1.2.1</system-lambda-version>
      <vavr-version>0.10.4</vavr-version>
      <!-- TODO remember to update the link to the Velocity engine user guide in the 'java-aspect-tooling.adoc' page -->
      <velocity-version>2.3</velocity-version>
      <io-admin-shell-aas-model>1.0.0-milestone-03</io-admin-shell-aas-model>
      <io-admin-shell-aas-serializer>1.0.0-milestone-03</io-admin-shell-aas-serializer>

      <!-- Versions of plugins -->
      <build-helper-maven-plugin-version>3.2.0</build-helper-maven-plugin-version>
      <cyclonedx-maven-plugin-version>1.4.1</cyclonedx-maven-plugin-version>
      <download-maven-plugin-version>1.6.8</download-maven-plugin-version>
      <git-commit-id-plugin-version>4.0.5</git-commit-id-plugin-version>
      <groovy-maven-plugin-version>2.1.1</groovy-maven-plugin-version>
      <jacoco-maven-plugin-version>0.8.7</jacoco-maven-plugin-version>
      <maven-clean-plugin-version>3.1.0</maven-clean-plugin-version>
      <maven-compiler-plugin-version>3.8.1</maven-compiler-plugin-version>
      <maven-dependency-plugin-version>3.3.0</maven-dependency-plugin-version>
      <maven-enforcer-plugin-version>3.0.0</maven-enforcer-plugin-version>
      <maven-jar-plugin-version>3.2.2</maven-jar-plugin-version>
      <maven-javadoc-plugin-version>3.3.0</maven-javadoc-plugin-version>
      <maven-resources-plugin-version>3.2.0</maven-resources-plugin-version>
      <maven-scm-plugin-version>1.11.2</maven-scm-plugin-version>
      <maven-site-plugin-version>3.9.1</maven-site-plugin-version>
      <maven-source-plugin-version>2.2.1</maven-source-plugin-version>
      <maven-surefire-plugin-version>2.22.2</maven-surefire-plugin-version>
      <maven-surefire-report-plugin-version>2.22.2</maven-surefire-report-plugin-version>
=======
      <hibernate-validator-version>6.2.3.Final</hibernate-validator-version>
      <jakarta-el-version>3.0.4</jakarta-el-version>
      <poi-version>4.1.2</poi-version>
>>>>>>> f91c545b

      <!-- General settings -->
      <skip.gpg.skip>true</skip.gpg.skip>
   </properties>

   <dependencyManagement>
      <!-- Internal projects -->
      <dependencies>
         <dependency>
            <groupId>org.eclipse.esmf</groupId>
            <artifactId>esmf-aspect-model-urn</artifactId>
            <version>${project.version}</version>
         </dependency>
         <dependency>
            <groupId>org.eclipse.esmf</groupId>
            <artifactId>esmf-aspect-meta-model-interface</artifactId>
            <version>${project.version}</version>
         </dependency>
         <dependency>
            <groupId>org.eclipse.esmf</groupId>
            <artifactId>esmf-aspect-meta-model-resolver</artifactId>
            <version>${project.version}</version>
         </dependency>
         <dependency>
            <groupId>org.eclipse.esmf</groupId>
            <artifactId>esmf-aspect-model-resolver</artifactId>
            <version>${project.version}</version>
         </dependency>
         <dependency>
            <groupId>org.eclipse.esmf</groupId>
            <artifactId>esmf-aspect-meta-model-types</artifactId>
            <version>${project.version}</version>
         </dependency>
         <dependency>
            <groupId>org.eclipse.esmf</groupId>
            <artifactId>esmf-aspect-meta-model-version-migrator</artifactId>
            <version>${project.version}</version>
         </dependency>
         <dependency>
            <groupId>org.eclipse.esmf</groupId>
            <artifactId>esmf-aspect-meta-model-java</artifactId>
            <version>${project.version}</version>
         </dependency>
         <dependency>
            <groupId>org.eclipse.esmf</groupId>
            <artifactId>esmf-aspect-model-generator</artifactId>
            <version>${project.version}</version>
         </dependency>
         <dependency>
            <groupId>org.eclipse.esmf</groupId>
            <artifactId>esmf-aspect-model-document-generators</artifactId>
            <version>${project.version}</version>
         </dependency>
         <dependency>
            <groupId>org.eclipse.esmf</groupId>
            <artifactId>esmf-aspect-model-validator</artifactId>
            <version>${project.version}</version>
         </dependency>
         <dependency>
            <groupId>org.eclipse.esmf</groupId>
            <artifactId>esmf-aspect-model-java-generator</artifactId>
            <version>${project.version}</version>
         </dependency>
         <dependency>
            <groupId>org.eclipse.esmf</groupId>
            <artifactId>esmf-aspect-model-starter</artifactId>
            <version>${project.version}</version>
         </dependency>
         <dependency>
            <groupId>org.eclipse.esmf</groupId>
            <artifactId>esmf-aspect-static-meta-model-java</artifactId>
            <version>${project.version}</version>
         </dependency>
         <dependency>
            <groupId>org.eclipse.esmf</groupId>
            <artifactId>esmf-aspect-model-java-core</artifactId>
            <version>${project.version}</version>
         </dependency>
         <dependency>
            <groupId>org.eclipse.esmf</groupId>
            <artifactId>esmf-aspect-model-serializer</artifactId>
            <version>${project.version}</version>
         </dependency>
         <dependency>
            <groupId>org.eclipse.esmf</groupId>
            <artifactId>esmf-aspect-model-jackson</artifactId>
            <version>${project.version}</version>
         </dependency>
         <dependency>
            <groupId>org.eclipse.esmf</groupId>
            <artifactId>esmf-test-aspect-models</artifactId>
            <version>${project.version}</version>
         </dependency>
         <dependency>
            <groupId>org.eclipse.esmf</groupId>
            <artifactId>esmf-test-resources</artifactId>
            <version>${project.version}</version>
         </dependency>
         <dependency>
            <groupId>org.eclipse.esmf</groupId>
            <artifactId>samm-cli</artifactId>
            <version>${project.version}</version>
         </dependency>
         <dependency>
            <groupId>org.eclipse.esmf</groupId>
            <artifactId>esmf-aspect-model-aas-generator</artifactId>
            <version>${project.version}</version>
            <scope>compile</scope>
         </dependency>

         <!-- Third party dependencies -->
         <!-- This meta dependency imports sane versions for many dependencies -->
         <dependency>
            <groupId>org.springframework.boot</groupId>
            <artifactId>spring-boot-dependencies</artifactId>
            <version>${spring-boot-version}</version>
            <type>pom</type>
            <scope>import</scope>
         </dependency>

         <dependency>
<<<<<<< HEAD
            <groupId>com.google.guava</groupId>
            <artifactId>guava</artifactId>
            <version>${guava-version}</version>
         </dependency>
         <dependency>
            <groupId>net.jqwik</groupId>
            <artifactId>jqwik</artifactId>
            <version>${jqwik-version}</version>
         </dependency>
         <dependency>
            <groupId>org.apache.jena</groupId>
            <artifactId>jena-core</artifactId>
            <version>${jena-version}</version>
         </dependency>
         <dependency>
            <groupId>org.topbraid</groupId>
            <artifactId>shacl</artifactId>
            <version>${shacl-version}</version>
         </dependency>
         <dependency>
            <groupId>io.vavr</groupId>
            <artifactId>vavr</artifactId>
            <version>${vavr-version}</version>
         </dependency>
         <dependency>
            <groupId>org.assertj</groupId>
            <artifactId>assertj-vavr</artifactId>
            <version>${assertj-vavr-version}</version>
         </dependency>
         <dependency>
            <groupId>org.mozilla</groupId>
            <artifactId>rhino</artifactId>
            <version>${rhino-version}</version>
         </dependency>
         <dependency>
            <groupId>org.graalvm.sdk</groupId>
            <artifactId>graal-sdk</artifactId>
            <version>${graalvm-version}</version>
         </dependency>
         <dependency>
            <groupId>org.graalvm.js</groupId>
            <artifactId>js</artifactId>
            <version>${graalvm-version}</version>
            <scope>runtime</scope>
         </dependency>
         <dependency>
            <groupId>org.graalvm.js</groupId>
            <artifactId>js-scriptengine</artifactId>
            <version>${graalvm-version}</version>
         </dependency>
         <dependency>
            <groupId>org.apache.velocity</groupId>
            <artifactId>velocity-engine-core</artifactId>
            <version>${velocity-version}</version>
         </dependency>
         <dependency>
            <groupId>org.jboss.forge.roaster</groupId>
            <artifactId>roaster-jdt</artifactId>
            <version>${roaster-version}</version>
         </dependency>
         <dependency>
            <groupId>org.jboss.forge.roaster</groupId>
            <artifactId>roaster-api</artifactId>
            <version>${roaster-version}</version>
         </dependency>
         <dependency>
            <groupId>org.jeasy</groupId>
            <artifactId>easy-random-core</artifactId>
            <version>${easy-random-version}</version>
         </dependency>
         <dependency>
            <groupId>org.apache.jena</groupId>
            <artifactId>jena-arq</artifactId>
            <version>${jena-version}</version>
         </dependency>
         <dependency>
            <groupId>org.apache.commons</groupId>
            <artifactId>commons-text</artifactId>
            <version>${commons-text-version}</version>
         </dependency>
         <dependency>
            <groupId>guru.nidi</groupId>
            <artifactId>graphviz-java-all-j2v8</artifactId>
            <version>${graphviz-version}</version>
         </dependency>
         <dependency>
            <groupId>com.github.curious-odd-man</groupId>
            <artifactId>rgxgen</artifactId>
            <version>${rgxgen-version}</version>
         </dependency>
         <dependency>
            <groupId>com.google.inject</groupId>
            <artifactId>guice</artifactId>
            <version>${guice-version}</version>
         </dependency>
         <dependency>
            <groupId>com.github.javaparser</groupId>
            <artifactId>javaparser-symbol-solver-core</artifactId>
            <version>${javaparser-version}</version>
         </dependency>
         <dependency>
            <groupId>com.github.stefanbirkner</groupId>
            <artifactId>system-lambda</artifactId>
            <version>${system-lambda-version}</version>
         </dependency>
         <dependency>
            <groupId>io.github.classgraph</groupId>
            <artifactId>classgraph</artifactId>
            <version>${classgraph-version}</version>
         </dependency>
         <dependency>
             <groupId>org.eclipse.digitaltwin.aas4j</groupId>
             <artifactId>model</artifactId>
             <version>${io-admin-shell-aas-model}</version>
         </dependency>
         <dependency>
             <groupId>org.eclipse.digitaltwin.aas4j</groupId>
             <artifactId>dataformat-xml</artifactId>
             <version>${io-admin-shell-aas-serializer}</version>
             <exclusions>
                 <exclusion>
                     <groupId>org.slf4j</groupId>
                     <artifactId>slf4j-simple</artifactId>
                 </exclusion>
             </exclusions>
         </dependency>
         <dependency>
            <groupId>org.eclipse.digitaltwin.aas4j</groupId>
            <artifactId>dataformat-aasx</artifactId>
            <version>${io-admin-shell-aas-serializer}</version>
            <exclusions>
               <exclusion>
                  <groupId>org.slf4j</groupId>
                  <artifactId>slf4j-simple</artifactId>
               </exclusion>
            </exclusions>
         </dependency>
         <dependency>
            <groupId>io.swagger.parser.v3</groupId>
            <artifactId>swagger-parser</artifactId>
            <version>${swagger-parser-version}</version>
         </dependency>
         <dependency>
            <groupId>com.github.java-json-tools</groupId>
            <artifactId>json-schema-validator</artifactId>
            <version>${json-schema-validator-version}</version>
=======
            <groupId>org.hibernate.validator</groupId>
            <artifactId>hibernate-validator</artifactId>
            <version>${hibernate-validator-version}</version>
>>>>>>> f91c545b
         </dependency>
         <dependency>
            <groupId>org.glassfish</groupId>
            <artifactId>jakarta.el</artifactId>
            <version>${jakarta-el-version}</version>
         </dependency>
         <dependency>
            <groupId>org.apache.poi</groupId>
            <artifactId>poi</artifactId>
            <version>${poi-version}</version>
         </dependency>
      </dependencies>
   </dependencyManagement>

   <build>
      <plugins>
         <plugin>
            <groupId>org.apache.maven.plugins</groupId>
            <artifactId>maven-enforcer-plugin</artifactId>
            <executions>
               <execution>
                  <id>esmf-enforce-graalvm</id>
                  <goals>
                     <goal>enforce</goal>
                  </goals>
                  <configuration>
                     <rules>
                        <requireProperty>
                           <property>java.vm.vendor</property>
                           <message>Could not determine JDK vendor (java.vm.vendor property)</message>
                           <regex>GraalVM.*</regex>
                           <regexMessage>A GraalVM JDK is required to build this project</regexMessage>
                        </requireProperty>
                     </rules>
                  </configuration>
               </execution>
            </executions>
         </plugin>
      </plugins>
   </build>
</project><|MERGE_RESOLUTION|>--- conflicted
+++ resolved
@@ -75,65 +75,9 @@
 
    <properties>
       <!-- Versions of third party dependencies -->
-<<<<<<< HEAD
-      <aspect-meta-model-version>2.0.0</aspect-meta-model-version>
-      <assertj-vavr-version>0.4.2</assertj-vavr-version>
-      <classgraph-version>4.8.146</classgraph-version>
-      <commons-text-version>1.10.0</commons-text-version>
-      <easy-random-version>5.0.0</easy-random-version>
-      <graalvm-version>22.3.0</graalvm-version>
-      <graphviz-version>0.18.1</graphviz-version>
-      <guava-version>31.1-jre</guava-version>
-      <guice-version>5.1.0</guice-version>
-      <javaparser-version>3.24.2</javaparser-version>
-      <jena-version>4.4.0</jena-version>
-      <jqwik-version>1.6.5</jqwik-version>
-      <json-path-version>2.4.0</json-path-version>
-      <json-schema-validator-version>2.2.14</json-schema-validator-version>
-      <lombok-version>1.18.24</lombok-version>
-      <maven-plugin-annotations-version>3.5</maven-plugin-annotations-version>
-      <maven-plugin-depdendencies-version>3.3.9</maven-plugin-depdendencies-version>
-      <maven-plugin-flatten-version>1.2.7</maven-plugin-flatten-version>
-      <maven-plugin-plugin-version>3.6.4</maven-plugin-plugin-version>
-      <maven-plugin-testing-harness-version>3.3.0</maven-plugin-testing-harness-version>
-      <record-builder-version>35</record-builder-version>
-      <rgxgen-version>1.3</rgxgen-version>
-      <rhino-version>1.7.14</rhino-version>
-      <roaster-version>2.24.0.Final</roaster-version>
-      <shacl-version>1.4.2</shacl-version>
-      <spring-boot-version>2.6.7</spring-boot-version>
-      <swagger-parser-version>2.0.32</swagger-parser-version>
-      <system-lambda-version>1.2.1</system-lambda-version>
-      <vavr-version>0.10.4</vavr-version>
-      <!-- TODO remember to update the link to the Velocity engine user guide in the 'java-aspect-tooling.adoc' page -->
-      <velocity-version>2.3</velocity-version>
-      <io-admin-shell-aas-model>1.0.0-milestone-03</io-admin-shell-aas-model>
-      <io-admin-shell-aas-serializer>1.0.0-milestone-03</io-admin-shell-aas-serializer>
-
-      <!-- Versions of plugins -->
-      <build-helper-maven-plugin-version>3.2.0</build-helper-maven-plugin-version>
-      <cyclonedx-maven-plugin-version>1.4.1</cyclonedx-maven-plugin-version>
-      <download-maven-plugin-version>1.6.8</download-maven-plugin-version>
-      <git-commit-id-plugin-version>4.0.5</git-commit-id-plugin-version>
-      <groovy-maven-plugin-version>2.1.1</groovy-maven-plugin-version>
-      <jacoco-maven-plugin-version>0.8.7</jacoco-maven-plugin-version>
-      <maven-clean-plugin-version>3.1.0</maven-clean-plugin-version>
-      <maven-compiler-plugin-version>3.8.1</maven-compiler-plugin-version>
-      <maven-dependency-plugin-version>3.3.0</maven-dependency-plugin-version>
-      <maven-enforcer-plugin-version>3.0.0</maven-enforcer-plugin-version>
-      <maven-jar-plugin-version>3.2.2</maven-jar-plugin-version>
-      <maven-javadoc-plugin-version>3.3.0</maven-javadoc-plugin-version>
-      <maven-resources-plugin-version>3.2.0</maven-resources-plugin-version>
-      <maven-scm-plugin-version>1.11.2</maven-scm-plugin-version>
-      <maven-site-plugin-version>3.9.1</maven-site-plugin-version>
-      <maven-source-plugin-version>2.2.1</maven-source-plugin-version>
-      <maven-surefire-plugin-version>2.22.2</maven-surefire-plugin-version>
-      <maven-surefire-report-plugin-version>2.22.2</maven-surefire-report-plugin-version>
-=======
       <hibernate-validator-version>6.2.3.Final</hibernate-validator-version>
       <jakarta-el-version>3.0.4</jakarta-el-version>
       <poi-version>4.1.2</poi-version>
->>>>>>> f91c545b
 
       <!-- General settings -->
       <skip.gpg.skip>true</skip.gpg.skip>
@@ -255,132 +199,35 @@
          </dependency>
 
          <dependency>
-<<<<<<< HEAD
-            <groupId>com.google.guava</groupId>
-            <artifactId>guava</artifactId>
-            <version>${guava-version}</version>
-         </dependency>
-         <dependency>
-            <groupId>net.jqwik</groupId>
-            <artifactId>jqwik</artifactId>
-            <version>${jqwik-version}</version>
-         </dependency>
-         <dependency>
-            <groupId>org.apache.jena</groupId>
-            <artifactId>jena-core</artifactId>
-            <version>${jena-version}</version>
-         </dependency>
-         <dependency>
-            <groupId>org.topbraid</groupId>
-            <artifactId>shacl</artifactId>
-            <version>${shacl-version}</version>
-         </dependency>
-         <dependency>
-            <groupId>io.vavr</groupId>
-            <artifactId>vavr</artifactId>
-            <version>${vavr-version}</version>
-         </dependency>
-         <dependency>
-            <groupId>org.assertj</groupId>
-            <artifactId>assertj-vavr</artifactId>
-            <version>${assertj-vavr-version}</version>
-         </dependency>
-         <dependency>
-            <groupId>org.mozilla</groupId>
-            <artifactId>rhino</artifactId>
-            <version>${rhino-version}</version>
-         </dependency>
-         <dependency>
-            <groupId>org.graalvm.sdk</groupId>
-            <artifactId>graal-sdk</artifactId>
-            <version>${graalvm-version}</version>
-         </dependency>
-         <dependency>
-            <groupId>org.graalvm.js</groupId>
-            <artifactId>js</artifactId>
-            <version>${graalvm-version}</version>
-            <scope>runtime</scope>
-         </dependency>
-         <dependency>
-            <groupId>org.graalvm.js</groupId>
-            <artifactId>js-scriptengine</artifactId>
-            <version>${graalvm-version}</version>
-         </dependency>
-         <dependency>
-            <groupId>org.apache.velocity</groupId>
-            <artifactId>velocity-engine-core</artifactId>
-            <version>${velocity-version}</version>
-         </dependency>
-         <dependency>
-            <groupId>org.jboss.forge.roaster</groupId>
-            <artifactId>roaster-jdt</artifactId>
-            <version>${roaster-version}</version>
-         </dependency>
-         <dependency>
-            <groupId>org.jboss.forge.roaster</groupId>
-            <artifactId>roaster-api</artifactId>
-            <version>${roaster-version}</version>
-         </dependency>
-         <dependency>
-            <groupId>org.jeasy</groupId>
-            <artifactId>easy-random-core</artifactId>
-            <version>${easy-random-version}</version>
-         </dependency>
-         <dependency>
-            <groupId>org.apache.jena</groupId>
-            <artifactId>jena-arq</artifactId>
-            <version>${jena-version}</version>
-         </dependency>
-         <dependency>
-            <groupId>org.apache.commons</groupId>
-            <artifactId>commons-text</artifactId>
-            <version>${commons-text-version}</version>
-         </dependency>
-         <dependency>
-            <groupId>guru.nidi</groupId>
-            <artifactId>graphviz-java-all-j2v8</artifactId>
-            <version>${graphviz-version}</version>
-         </dependency>
-         <dependency>
-            <groupId>com.github.curious-odd-man</groupId>
-            <artifactId>rgxgen</artifactId>
-            <version>${rgxgen-version}</version>
-         </dependency>
-         <dependency>
-            <groupId>com.google.inject</groupId>
-            <artifactId>guice</artifactId>
-            <version>${guice-version}</version>
-         </dependency>
-         <dependency>
-            <groupId>com.github.javaparser</groupId>
-            <artifactId>javaparser-symbol-solver-core</artifactId>
-            <version>${javaparser-version}</version>
-         </dependency>
-         <dependency>
-            <groupId>com.github.stefanbirkner</groupId>
-            <artifactId>system-lambda</artifactId>
-            <version>${system-lambda-version}</version>
-         </dependency>
-         <dependency>
-            <groupId>io.github.classgraph</groupId>
-            <artifactId>classgraph</artifactId>
-            <version>${classgraph-version}</version>
-         </dependency>
-         <dependency>
-             <groupId>org.eclipse.digitaltwin.aas4j</groupId>
-             <artifactId>model</artifactId>
-             <version>${io-admin-shell-aas-model}</version>
-         </dependency>
-         <dependency>
-             <groupId>org.eclipse.digitaltwin.aas4j</groupId>
-             <artifactId>dataformat-xml</artifactId>
-             <version>${io-admin-shell-aas-serializer}</version>
-             <exclusions>
-                 <exclusion>
-                     <groupId>org.slf4j</groupId>
-                     <artifactId>slf4j-simple</artifactId>
-                 </exclusion>
-             </exclusions>
+            <groupId>org.hibernate.validator</groupId>
+            <artifactId>hibernate-validator</artifactId>
+            <version>${hibernate-validator-version}</version>
+         </dependency>
+         <dependency>
+            <groupId>org.glassfish</groupId>
+            <artifactId>jakarta.el</artifactId>
+            <version>${jakarta-el-version}</version>
+         </dependency>
+         <dependency>
+            <groupId>org.apache.poi</groupId>
+            <artifactId>poi</artifactId>
+            <version>${poi-version}</version>
+         </dependency>
+         <dependency>
+            <groupId>org.eclipse.digitaltwin.aas4j</groupId>
+            <artifactId>model</artifactId>
+            <version>${io-admin-shell-aas-model}</version>
+         </dependency>
+         <dependency>
+            <groupId>org.eclipse.digitaltwin.aas4j</groupId>
+            <artifactId>dataformat-xml</artifactId>
+            <version>${io-admin-shell-aas-serializer}</version>
+            <exclusions>
+               <exclusion>
+                  <groupId>org.slf4j</groupId>
+                  <artifactId>slf4j-simple</artifactId>
+               </exclusion>
+            </exclusions>
          </dependency>
          <dependency>
             <groupId>org.eclipse.digitaltwin.aas4j</groupId>
@@ -392,31 +239,6 @@
                   <artifactId>slf4j-simple</artifactId>
                </exclusion>
             </exclusions>
-         </dependency>
-         <dependency>
-            <groupId>io.swagger.parser.v3</groupId>
-            <artifactId>swagger-parser</artifactId>
-            <version>${swagger-parser-version}</version>
-         </dependency>
-         <dependency>
-            <groupId>com.github.java-json-tools</groupId>
-            <artifactId>json-schema-validator</artifactId>
-            <version>${json-schema-validator-version}</version>
-=======
-            <groupId>org.hibernate.validator</groupId>
-            <artifactId>hibernate-validator</artifactId>
-            <version>${hibernate-validator-version}</version>
->>>>>>> f91c545b
-         </dependency>
-         <dependency>
-            <groupId>org.glassfish</groupId>
-            <artifactId>jakarta.el</artifactId>
-            <version>${jakarta-el-version}</version>
-         </dependency>
-         <dependency>
-            <groupId>org.apache.poi</groupId>
-            <artifactId>poi</artifactId>
-            <version>${poi-version}</version>
          </dependency>
       </dependencies>
    </dependencyManagement>
